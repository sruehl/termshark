--- conflicted
+++ resolved
@@ -894,30 +894,18 @@
 	inactiveDuration := 30 * time.Second
 	inactivityTimer := time.NewTimer(inactiveDuration)
 
-<<<<<<< HEAD
 	var progCancelTimer *time.Timer
-=======
+
 	checkedPcapCache := false
 	checkPcapCacheDuration := 5 * time.Second
 	checkPcapCacheTimer := time.NewTimer(checkPcapCacheDuration)
->>>>>>> 07b8e197
 
 Loop:
 	for {
 		var finChan <-chan time.Time
 		var tickChan <-chan time.Time
 		var inactivityChan <-chan time.Time
-<<<<<<< HEAD
-=======
 		var checkPcapCacheChan <-chan time.Time
-		var emptyStructViewChan <-chan time.Time
-		var emptyHexViewChan <-chan time.Time
-		var psmlFinChan <-chan struct{}
-		var ifaceFinChan <-chan struct{}
-		var pdmlFinChan <-chan struct{}
-		var tmpPcapWatcherChan <-chan fsnotify.Event
-		var tmpPcapWatcherErrorsChan <-chan error
->>>>>>> 07b8e197
 		var tcellEvents <-chan tcell.Event
 		var opsChan <-chan gowid.RunFunction
 		var afterRenderEvents <-chan gowid.IAfterRenderEvent
@@ -984,27 +972,10 @@
 			inactivityChan = inactivityTimer.C
 		}
 
-<<<<<<< HEAD
-=======
 		if !checkedPcapCache {
 			checkPcapCacheChan = checkPcapCacheTimer.C
 		}
 
-		// (User) operations are enabled by default (the test predicate is nil), or if the predicate returns true
-		// meaning the operation has reached its desired state. Only one operation can be in progress at a time.
-		if ui.PcapScheduler.IsEnabled() {
-			opsChan = ui.PcapScheduler.OperationsChan
-		}
-
-		// This tracks a temporary pcap file which is populated by dumpcap when termshark is
-		// reading from a fifo. If iwatcher is nil, it means we've got data and don't need to
-		// monitor any more.
-		if iwatcher != nil {
-			tmpPcapWatcherChan = iwatcher.Events
-			tmpPcapWatcherErrorsChan = iwatcher.Errors
-		}
-
->>>>>>> 07b8e197
 		// Only process tcell and gowid events if the UI is running.
 		if ui.Running {
 			tcellEvents = app.TCellEvents
