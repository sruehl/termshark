// Copyright 2019-2021 Graham Clark. All rights reserved.  Use of this source
// code is governed by the MIT license that can be found in the LICENSE
// file.

package termshark

import (
	"bufio"
	"bytes"
	"compress/gzip"
	"encoding/binary"
	"encoding/gob"
	"encoding/json"
	"encoding/xml"
	"fmt"
	"io"
	"io/ioutil"
	"net"
	"os"
	"os/exec"
	"path"
	"path/filepath"
	"regexp"
	"runtime"
	"sort"
	"strconv"
	"strings"
	"sync"
	"syscall"
	"text/template"
	"time"
	"unicode"

	"github.com/adam-hanna/arrayOperations"
	"github.com/blang/semver"
	"github.com/gcla/gowid"
	"github.com/gcla/gowid/gwutil"
	"github.com/gcla/gowid/vim"
	"github.com/gcla/gowid/widgets/table"
	"github.com/gcla/termshark/v2/system"
	"github.com/gcla/termshark/v2/widgets/resizable"
	"github.com/gdamore/tcell"
	"github.com/mattn/go-isatty"
	"github.com/pkg/errors"
	"github.com/shibukawa/configdir"
	log "github.com/sirupsen/logrus"
	"github.com/spf13/viper"
	"github.com/tevino/abool"
)

//======================================================================

type BadStateError struct{}

var _ error = BadStateError{}

func (e BadStateError) Error() string {
	return "Bad state"
}

var BadState = BadStateError{}

//======================================================================

type BadCommandError struct{}

var _ error = BadCommandError{}

func (e BadCommandError) Error() string {
	return "Error running command"
}

var BadCommand = BadCommandError{}

//======================================================================

type ConfigError struct{}

var _ error = ConfigError{}

func (e ConfigError) Error() string {
	return "Configuration error"
}

var ConfigErr = ConfigError{}

//======================================================================

type InternalError struct{}

var _ error = InternalError{}

func (e InternalError) Error() string {
	return "Internal error"
}

var InternalErr = InternalError{}

//======================================================================

var (
	UserGuideURL string = "https://termshark.io/userguide"
	FAQURL       string = "https://termshark.io/faq"
	BugURL       string = "https://github.com/gcla/termshark/issues/new?assignees=&labels=&template=bug_report.md&title="
	FeatureURL   string = "https://github.com/gcla/termshark/issues/new?assignees=&labels=&template=feature_request.md&title="
)

//======================================================================

func IsCommandInPath(bin string) bool {
	_, err := exec.LookPath(bin)
	return err == nil
}

func DirOfPathCommandUnsafe(bin string) string {
	d, err := DirOfPathCommand(bin)
	if err != nil {
		panic(err)
	}
	return d
}

func DirOfPathCommand(bin string) (string, error) {
	return exec.LookPath(bin)
}

//======================================================================

// The config is accessed by the main goroutine and pcap loading goroutines. So this
// is an attempt to prevent warnings with the -race flag (though they are very likely
// harmless)
var confMutex sync.Mutex

func ConfKeyExists(name string) bool {
	return viper.Get(name) != nil
}

func ConfString(name string, def string) string {
	confMutex.Lock()
	defer confMutex.Unlock()
	if viper.Get(name) != nil {
		return viper.GetString(name)
	} else {
		return def
	}
}

func SetConf(name string, val interface{}) {
	confMutex.Lock()
	defer confMutex.Unlock()
	viper.Set(name, val)
	viper.WriteConfig()
}

func ConfStrings(name string) []string {
	confMutex.Lock()
	defer confMutex.Unlock()
	return viper.GetStringSlice(name)
}

func DeleteConf(name string) {
	confMutex.Lock()
	defer confMutex.Unlock()
	viper.Set(name, "")
	viper.WriteConfig()
}

func ConfInt(name string, def int) int {
	confMutex.Lock()
	defer confMutex.Unlock()
	if viper.Get(name) != nil {
		return viper.GetInt(name)
	} else {
		return def
	}
}

func ConfBool(name string, def ...bool) bool {
	confMutex.Lock()
	defer confMutex.Unlock()
	if viper.Get(name) != nil {
		return viper.GetBool(name)
	} else {
		if len(def) > 0 {
			return def[0]
		} else {
			return false
		}
	}
}

func ConfStringSlice(name string, def []string) []string {
	confMutex.Lock()
	defer confMutex.Unlock()
	res := viper.GetStringSlice(name)
	if res == nil {
		res = def
	}
	return res
}

//======================================================================

var TSharkVersionUnknown = fmt.Errorf("Could not determine version of tshark")

func TSharkVersionFromOutput(output string) (semver.Version, error) {
	var ver = regexp.MustCompile(`^TShark .*?(\d+\.\d+\.\d+)`)
	res := ver.FindStringSubmatch(output)

	if len(res) > 0 {
		if v, err := semver.Make(res[1]); err == nil {
			return v, nil
		} else {
			return semver.Version{}, err
		}
	}

	return semver.Version{}, errors.WithStack(TSharkVersionUnknown)
}

func TSharkVersion(tshark string) (semver.Version, error) {
	cmd := exec.Command(tshark, "--version")
	cmdOutput := &bytes.Buffer{}
	cmd.Stdout = cmdOutput
	cmd.Run() // don't check error - older versions return error code 1. Just search output.
	output := cmdOutput.Bytes()

	return TSharkVersionFromOutput(string(output))
}

// Depends on empty.pcap being present
func TSharkSupportsColor(tshark string) (bool, error) {
	exitCode, err := RunForExitCode(
		tshark,
		[]string{"-r", CacheFile("empty.pcap"), "-T", "psml", "--color"},
		nil,
	)
	return exitCode == 0, err
}

// TSharkPath will return the full path of the tshark binary, if it's found in the path, otherwise an error
func TSharkPath() (string, *gowid.KeyValueError) {
	tsharkBin := ConfString("main.tshark", "")
	if tsharkBin != "" {
		confirmedTshark := false
		if _, err := os.Stat(tsharkBin); err == nil {
			confirmedTshark = true
		} else if IsCommandInPath(tsharkBin) {
			confirmedTshark = true
		}
		// This message is for a configured tshark binary that is invalid
		if !confirmedTshark {
			err := gowid.WithKVs(ConfigErr, map[string]interface{}{
				"msg": fmt.Sprintf("Could not run tshark binary '%s'. The tshark binary is required to run termshark.\n", tsharkBin) +
					fmt.Sprintf("Check your config file %s\n", ConfFile("toml")),
			})
			return "", &err
		}
	} else {
		tsharkBin = "tshark"
		if !IsCommandInPath(tsharkBin) {
			// This message is for an unconfigured tshark bin (via PATH) that is invalid
			errstr := fmt.Sprintf("Could not find tshark in your PATH. The tshark binary is required to run termshark.\n")
			if strings.Contains(os.Getenv("PREFIX"), "com.termux") {
				errstr += fmt.Sprintf("Try installing with: pkg install root-repo && pkg install tshark")
			} else if IsCommandInPath("apt") {
				errstr += fmt.Sprintf("Try installing with: apt install tshark")
			} else if IsCommandInPath("apt-get") {
				errstr += fmt.Sprintf("Try installing with: apt-get install tshark")
			} else if IsCommandInPath("yum") {
				errstr += fmt.Sprintf("Try installing with: yum install wireshark")
			} else if IsCommandInPath("brew") {
				errstr += fmt.Sprintf("Try installing with: brew install wireshark")
			}
			errstr += "\n"
			err := gowid.WithKVs(ConfigErr, map[string]interface{}{
				"msg": errstr,
			})
			return "", &err
		}
	}
	// Here we know it's in PATH
	tsharkBin = DirOfPathCommandUnsafe(tsharkBin)
	return tsharkBin, nil
}

func RunForExitCode(prog string, args []string, env []string) (int, error) {
	var err error
	exitCode := -1 // default bad
	cmd := exec.Command(prog, args...)
	if env != nil {
		cmd.Env = env
	}
	cmd.Stdout = ioutil.Discard
	cmd.Stderr = ioutil.Discard
	err = cmd.Run()
	if err != nil {
		if exerr, ok := err.(*exec.ExitError); ok {
			ws := exerr.Sys().(syscall.WaitStatus)
			exitCode = ws.ExitStatus()
		}
	} else {
		ws := cmd.ProcessState.Sys().(syscall.WaitStatus)
		exitCode = ws.ExitStatus()
	}

	return exitCode, err
}

func ConfFile(file string) string {
	stdConf := configdir.New("", "termshark")
	dirs := stdConf.QueryFolders(configdir.Global)
	return path.Join(dirs[0].Path, file)
}

func CacheFile(bin string) string {
	return filepath.Join(CacheDir(), bin)
}

func CacheDir() string {
	stdConf := configdir.New("", "termshark")
	dirs := stdConf.QueryFolders(configdir.Cache)
	return dirs[0].Path
}

// A separate dir from CacheDir because I need to use inotify under some
// circumstances for a non-existent file, meaning I need to track a directory,
// and I don't want to be constantly triggered by log file updates.
func PcapDir() string {
	return path.Join(CacheDir(), "pcaps")
}

func TSharkBin() string {
	return ConfString("main.tshark", "tshark")
}

func DumpcapBin() string {
	return ConfString("main.dumpcap", "dumpcap")
}

func CapinfosBin() string {
	return ConfString("main.capinfos", "capinfos")
}

// CaptureBin is the binary the user intends to use to capture
// packets i.e. with the -i switch. This might be distinct from
// DumpcapBin because dumpcap can't capture on extcap interfaces
// like randpkt, but while tshark can, it can drop packets more
// readily than dumpcap. This value is interpreted as the name
// of a binary, resolved against PATH. Note that the default is
// termshark - this invokes termshark in a special mode where it
// first tries DumpcapBin, then if that fails, TSharkBin - for
// the best of both worlds. To detect this, termshark will run
// CaptureBin with TERMSHARK_CAPTURE_MODE=1 in the environment,
// so when termshark itself is invoked with this in the environment,
// it switches to capture mode.
func CaptureBin() string {
	if runtime.GOOS == "windows" {
		return ConfString("main.capture-command", DumpcapBin())
	} else {
		return ConfString("main.capture-command", os.Args[0])
	}
}

// PrivilegedBin returns a capture binary that may require setcap
// privileges on Linux. This is a simple UI to cover the fact that
// termshark's default capture method is to run dumpcap and tshark
// as a fallback. I don't want to tell the user the capture binary
// is termshark - that'd be confusing. We know that on Linux, termshark
// will run dumpcap first, then fall back to tshark if needed. Only
// dumpcap should need access to live interfaces; tshark is needed
// for extcap interfaces only. This is used to provide advice to
// the user if packet capture fails.
func PrivilegedBin() string {
	cap := CaptureBin()
	if cap == "termshark" {
		return DumpcapBin()
	} else {
		return cap
	}
}

func TailCommand() []string {
	def := []string{"tail", "-f", "-c", "+0"}
	if runtime.GOOS == "windows" {
		def = []string{os.Args[0], "--tail"}
	}
	return ConfStringSlice("main.tail-command", def)
}

func KeyPressIsPrintable(key gowid.IKey) bool {
	return unicode.IsPrint(key.Rune()) && key.Modifiers() & ^tcell.ModShift == 0
}

type KeyMapping struct {
	From vim.KeyPress
	To   vim.KeySequence
}

func AddKeyMapping(km KeyMapping) {
	mappings := LoadKeyMappings()
	newMappings := make([]KeyMapping, 0)
	for _, mapping := range mappings {
		if mapping.From != km.From {
			newMappings = append(newMappings, mapping)
		}
	}
	newMappings = append(newMappings, km)
	SaveKeyMappings(newMappings)
}

func RemoveKeyMapping(kp vim.KeyPress) {
	mappings := LoadKeyMappings()
	newMappings := make([]KeyMapping, 0)
	for _, mapping := range mappings {
		if mapping.From != kp {
			newMappings = append(newMappings, mapping)
		}
	}
	SaveKeyMappings(newMappings)
}

func LoadKeyMappings() []KeyMapping {
	mappings := ConfStringSlice("main.key-mappings", []string{})
	res := make([]KeyMapping, 0)
	for _, mapping := range mappings {
		pair := strings.Split(mapping, " ")
		if len(pair) != 2 {
			log.Warnf("Could not parse vim key mapping (missing separator?): %s", mapping)
			continue
		}
		from := vim.VimStringToKeys(pair[0])
		if len(from) != 1 {
			log.Warnf("Could not parse 'source' vim keypress: %s", pair[0])
			continue
		}
		to := vim.VimStringToKeys(pair[1])
		if len(to) < 1 {
			log.Warnf("Could not parse 'target' vim keypresses: %s", pair[1])
			continue
		}
		res = append(res, KeyMapping{From: from[0], To: to})
	}
	return res
}

func SaveKeyMappings(mappings []KeyMapping) {
	ser := make([]string, 0, len(mappings))
	for _, mapping := range mappings {
		ser = append(ser, fmt.Sprintf("%v %v", mapping.From, vim.KeySequence(mapping.To)))
	}
	SetConf("main.key-mappings", ser)
}

func RemoveFromStringSlice(pcap string, comps []string) []string {
	var newcomps []string
	for _, v := range comps {
		if v == pcap {
			continue
		} else {
			newcomps = append(newcomps, v)
		}
	}
	newcomps = append([]string{pcap}, newcomps...)
	return newcomps
}

const magicMicroseconds = 0xA1B2C3D4
const versionMajor = 2
const versionMinor = 4
const dlt_en10mb = 1

func WriteEmptyPcap(filename string) error {
	var buf [24]byte
	binary.LittleEndian.PutUint32(buf[0:4], magicMicroseconds)
	binary.LittleEndian.PutUint16(buf[4:6], versionMajor)
	binary.LittleEndian.PutUint16(buf[6:8], versionMinor)
	// bytes 8:12 stay 0 (timezone = UTC)
	// bytes 12:16 stay 0 (sigfigs is always set to zero, according to
	//   http://wiki.wireshark.org/Development/LibpcapFileFormat
	binary.LittleEndian.PutUint32(buf[16:20], 10000)
	binary.LittleEndian.PutUint32(buf[20:24], uint32(dlt_en10mb))

	err := ioutil.WriteFile(filename, buf[:], 0644)

	return err
}

func FileNewerThan(f1, f2 string) (bool, error) {
	file1, err := os.Open(f1)
	if err != nil {
		return false, err
	}
	defer file1.Close()
	file2, err := os.Open(f2)
	if err != nil {
		return false, err
	}
	defer file2.Close()
	f1s, err := file1.Stat()
	if err != nil {
		return false, err
	}
	f2s, err := file2.Stat()
	if err != nil {
		return false, err
	}
	return f1s.ModTime().After(f2s.ModTime()), nil
}

func ReadGob(filePath string, object interface{}) error {
	file, err := os.Open(filePath)
	if err == nil {
		defer file.Close()
		gr, err := gzip.NewReader(file)
		if err != nil {
			return err
		}
		defer gr.Close()
		decoder := gob.NewDecoder(gr)
		err = decoder.Decode(object)
	}
	return err
}

func WriteGob(filePath string, object interface{}) error {
	file, err := os.Create(filePath)
	if err == nil {
		defer file.Close()
		gzipper := gzip.NewWriter(file)
		defer gzipper.Close()
		encoder := gob.NewEncoder(gzipper)
		err = encoder.Encode(object)
	}
	return err
}

func StringInSlice(a string, list []string) bool {
	for _, b := range list {
		if b == a {
			return true
		}
	}
	return false
}

// Must succeed - use on internal templates
func TemplateToString(tmpl *template.Template, name string, data interface{}) string {
	var res bytes.Buffer
	if err := tmpl.ExecuteTemplate(&res, name, data); err != nil {
		log.Fatal(err)
	}

	return res.String()
}

func StringIsArgPrefixOf(a string, list []string) bool {
	for _, b := range list {
		if strings.HasPrefix(a, fmt.Sprintf("%s=", b)) {
			return true
		}
	}
	return false
}

func RunOnDoubleTicker(ch <-chan struct{}, fn func(), dur1 time.Duration, dur2 time.Duration, loops int) {

	ticker := time.NewTicker(dur1)
	counter := 0
Loop:
	for {
		select {
		case <-ticker.C:
			fn()
			counter++
			if counter == loops {
				ticker.Stop()
				ticker = time.NewTicker(dur2)
			}
		case <-ch:
			ticker.Stop()
			break Loop
		}
	}
}

func TrackedGo(fn func(), wgs ...*sync.WaitGroup) {
	for _, wg := range wgs {
		wg.Add(1)
	}
	go func() {
		for _, wg := range wgs {
			defer wg.Done()
		}
		fn()
	}()
}

type IProcess interface {
	Kill() error
	Pid() int
}

func KillIfPossible(p IProcess) error {
	if p == nil {
		return nil
	}
	err := p.Kill()
	if errProcessAlreadyFinished(err) {
		return nil
	} else {
		return err
	}
}

func errProcessAlreadyFinished(err error) bool {
	if err == nil {
		return false
	}
	// Terrible hack - but the error isn't published
	return err.Error() == "os: process already finished"
}

func SafePid(p IProcess) int {
	if p == nil {
		return -1
	}
	return p.Pid()
}

func SetConvTypes(convs []string) {
	SetConf("main.conv-types", convs)
}

func ConvTypes() []string {
	defs := []string{"eth", "ip", "ipv6", "tcp", "udp"}
	ctypes := ConfStrings("main.conv-types")
	if len(ctypes) > 0 {
		z, ok := arrayOperations.Intersect(defs, ctypes)
		if ok {
			res, ok := z.Interface().([]string)
			if ok {
				return res
			}
		}
	}
	return defs
}

func AddToRecentFiles(pcap string) {
	comps := ConfStrings("main.recent-files")
	if len(comps) == 0 || comps[0] != pcap {
		comps = RemoveFromStringSlice(pcap, comps)
		if len(comps) > 16 {
			comps = comps[0 : 16-1]
		}
		SetConf("main.recent-files", comps)
	}
}

func AddToRecentFilters(val string) {
	comps := ConfStrings("main.recent-filters")
	if (len(comps) == 0 || comps[0] != val) && strings.TrimSpace(val) != "" {
		comps = RemoveFromStringSlice(val, comps)
		if len(comps) > 64 {
			comps = comps[0 : 64-1]
		}
		SetConf("main.recent-filters", comps)
	}
}

func LoadOffsetFromConfig(name string) ([]resizable.Offset, error) {
	offsStr := ConfString("main."+name, "")
	if offsStr == "" {
		return nil, errors.WithStack(gowid.WithKVs(ConfigErr, map[string]interface{}{
			"name": name,
			"msg":  "No offsets found",
		}))
	}
	res := make([]resizable.Offset, 0)
	err := json.Unmarshal([]byte(offsStr), &res)
	if err != nil {
		return nil, errors.WithStack(gowid.WithKVs(ConfigErr, map[string]interface{}{
			"name": name,
			"msg":  "Could not unmarshal offsets",
		}))
	}
	return res, nil
}

func SaveOffsetToConfig(name string, offsets2 []resizable.Offset) {
	offsets := make([]resizable.Offset, 0)
	for _, off := range offsets2 {
		if off.Adjust != 0 {
			offsets = append(offsets, off)
		}
	}
	if len(offsets) == 0 {
		DeleteConf("main." + name)
	} else {
		offs, err := json.Marshal(offsets)
		if err != nil {
			log.Fatal(err)
		}
		SetConf("main."+name, string(offs))
	}
	// Hack to make viper save if I only deleted from the map
	SetConf("main.lastupdate", time.Now().String())
}

//======================================================================

<<<<<<< HEAD
// Need to publish fields for template use
type JumpPos struct {
	Summary string `json:"summary"`
	Pos     int    `json:"position"`
}

type GlobalJumpPos struct {
	JumpPos
	Filename string `json:"filename"`
}

// For ease of use in the template
func (g GlobalJumpPos) Base() string {
	return filepath.Base(g.Filename)
}

type globalJumpPosMapping struct {
	Key           rune `json:"key"`
	GlobalJumpPos      // embedding without a field name makes the json more concise
}

func LoadGlobalMarks(m map[rune]GlobalJumpPos) error {
	marksStr := ConfString("main.marks", "")
	if marksStr == "" {
		return nil
	}

	mappings := make([]globalJumpPosMapping, 0)
	err := json.Unmarshal([]byte(marksStr), &mappings)
	if err != nil {
		return errors.WithStack(gowid.WithKVs(ConfigErr, map[string]interface{}{
			"name": "marks",
			"msg":  "Could not unmarshal marks",
		}))
	}

	for _, mapping := range mappings {
		m[mapping.Key] = mapping.GlobalJumpPos
	}

	return nil
}

func SaveGlobalMarks(m map[rune]GlobalJumpPos) {
	marks := make([]globalJumpPosMapping, 0)
	for k, v := range m {
		marks = append(marks, globalJumpPosMapping{Key: k, GlobalJumpPos: v})
	}
	if len(marks) == 0 {
		DeleteConf("main.marks")
	} else {
		marksJ, err := json.Marshal(marks)
		if err != nil {
			log.Fatal(err)
		}
		SetConf("main.marks", string(marksJ))
	}
	// Hack to make viper save if I only deleted from the map
	SetConf("main.lastupdate", time.Now().String())
}

//======================================================================

// IPCompare is a unit type that satisfies ICompare, and can be used
// for numerically comparing IP addresses.
type IPCompare struct{}

func (s IPCompare) Less(i, j string) bool {
	x := net.ParseIP(i)
	y := net.ParseIP(j)
	if x != nil && y != nil {
		if len(x) != len(y) {
			return len(x) < len(y)
		} else {
			for i := 0; i < len(x); i++ {
				switch {
				case x[i] < y[i]:
					return true
				case y[i] < x[i]:
					return false
				}
			}
			return false
		}
	} else if x != nil {
		return true
	} else if y != nil {
		return false
	} else {
		return i < j
	}
}

var _ table.ICompare = IPCompare{}
=======
func PrunePcapCache() error {
	// This is a new option. Best to err on the side of caution and, if not, present
	// assume the cache can grow indefinitely - in case users are now relying on this
	// to keep old pcaps around. I don't want to delete any files without the user's
	// explicit permission.
	var diskCacheSize int64 = int64(ConfInt("main.disk-cache-size-mb", -1))

	if diskCacheSize == -1 {
		log.Infof("No pcap disk cache size set. Skipping cache pruning.")
		return nil
	}

	// Let user use MB as the most sensible unit of disk size. Convert to
	// bytes for comparing to file sizes.
	diskCacheSize = diskCacheSize * 1024 * 1024

	log.Infof("Pruning termshark's pcap disk cache at %s...", PcapDir())

	var totalSize int64
	var fileInfos []os.FileInfo
	err := filepath.Walk(PcapDir(),
		func(path string, info os.FileInfo, err error) error {
			if err == nil {
				totalSize += info.Size()
				fileInfos = append(fileInfos, info)
			}
			return nil
		},
	)
	if err != nil {
		return err
	}

	sort.Slice(fileInfos, func(i, j int) bool {
		return fileInfos[i].ModTime().Before(fileInfos[j].ModTime())
	})

	filesRemoved := 0
	curCacheSize := totalSize
	for len(fileInfos) > 0 && curCacheSize > diskCacheSize {
		err = os.Remove(filepath.Join(PcapDir(), fileInfos[0].Name()))
		if err != nil {
			log.Warnf("Could not remove pcap cache file %s while pruning - %v", fileInfos[0].Name(), err)
		} else {
			curCacheSize = curCacheSize - fileInfos[0].Size()
			filesRemoved++
		}
		fileInfos = fileInfos[1:]
	}

	if filesRemoved > 0 {
		log.Infof("Pruning complete. Removed %d old pcaps. Cache size is now %d MB",
			filesRemoved, curCacheSize/(1024*1024))
	} else {
		log.Infof("Pruning complete. No old pcaps removed. Cache size is %d MB",
			curCacheSize/(1024*1024))
	}

	return nil
}
>>>>>>> 07b8e197

//======================================================================

var cpuProfileRunning *abool.AtomicBool

func init() {
	cpuProfileRunning = abool.New()
}

// Down to the second for profiling, etc
func DateStringForFilename() string {
	return time.Now().Format("2006-01-02--15-04-05")
}

func ProfileCPUFor(secs int) bool {
	if !cpuProfileRunning.SetToIf(false, true) {
		log.Infof("CPU profile already running.")
		return false
	}
	file := filepath.Join(CacheDir(), fmt.Sprintf("cpu-%s.prof", DateStringForFilename()))
	log.Infof("Starting CPU profile for %d seconds in %s", secs, file)
	gwutil.StartProfilingCPU(file)
	go func() {
		time.Sleep(time.Duration(secs) * time.Second)
		log.Infof("Stopping CPU profile")
		gwutil.StopProfilingCPU()
		cpuProfileRunning.UnSet()
	}()

	return true
}

func ProfileHeap() {
	file := filepath.Join(CacheDir(), fmt.Sprintf("mem-%s.prof", DateStringForFilename()))
	log.Infof("Creating memory profile in %s", file)
	gwutil.ProfileHeap(file)
}

func LocalIPs() []string {
	res := make([]string, 0)
	addrs, err := net.InterfaceAddrs()
	if err != nil {
		return res
	}
	for _, addr := range addrs {
		if ipnet, ok := addr.(*net.IPNet); ok && !ipnet.IP.IsLoopback() {
			res = append(res, ipnet.IP.String())
		}
	}
	return res
}

//======================================================================

// From http://blog.kamilkisiel.net/blog/2012/07/05/using-the-go-regexp-package/
//
type tsregexp struct {
	*regexp.Regexp
}

func (r *tsregexp) FindStringSubmatchMap(s string) map[string]string {
	captures := make(map[string]string)

	match := r.FindStringSubmatch(s)
	if match == nil {
		return captures
	}

	for i, name := range r.SubexpNames() {
		if i == 0 {
			continue
		}
		captures[name] = match[i]
	}

	return captures
}

var flagRE = tsregexp{regexp.MustCompile(`--tshark-(?P<flag>[a-zA-Z0-9])=(?P<val>.+)`)}

func ConvertArgToTShark(arg string) (string, string, bool) {
	matches := flagRE.FindStringSubmatchMap(arg)
	if flag, ok := matches["flag"]; ok {
		if val, ok := matches["val"]; ok {
			if val == "false" {
				return "", "", false
			} else if val == "true" {
				return flag, "", true
			} else {
				return flag, val, true
			}
		}
	}
	return "", "", false
}

//======================================================================

var UnexpectedOutput = fmt.Errorf("Unexpected output")

// Use tshark's output, because the indices can then be used to select
// an interface to sniff on, and net.Interfaces returns the interfaces in
// a different order.
func Interfaces() (map[int][]string, error) {
	cmd := exec.Command(TSharkBin(), "-D")
	out, err := cmd.Output()
	if err != nil {
		return nil, err
	}
	return interfacesFrom(bytes.NewReader(out))
}

func interfacesFrom(reader io.Reader) (map[int][]string, error) {
	re := regexp.MustCompile(`^(?P<index>[0-9]+)\.\s+(?P<name1>[^\s]+)(\s*\((?P<name2>[^)]+)\))?`)

	res := make(map[int][]string)
	scanner := bufio.NewScanner(reader)
	for scanner.Scan() {
		line := scanner.Text()

		match := re.FindStringSubmatch(line)
		if len(match) < 2 {
			return nil, gowid.WithKVs(UnexpectedOutput, map[string]interface{}{"Output": line})
		}
		result := make(map[string]string)
		for i, name := range re.SubexpNames() {
			if i != 0 && match[i] != "" {
				result[name] = match[i]
			}
		}

		i, err := strconv.ParseInt(result["index"], 10, 32)
		if err != nil {
			return nil, gowid.WithKVs(UnexpectedOutput, map[string]interface{}{"Output": line})
		}

		val := make([]string, 0)
		val = append(val, result["name1"])

		if name2, ok := result["name2"]; ok {
			val = append([]string{name2}, val...)
		}
		res[int(i)] = val
	}

	return res, nil
}

//======================================================================

func IsTerminal(fd uintptr) bool {
	return isatty.IsTerminal(fd) || isatty.IsCygwinTerminal(fd)
}

//======================================================================

type pdmlany struct {
	XMLName xml.Name
	Attrs   []xml.Attr `xml:",any,attr"`
	Comment string     `xml:",comment"`
	Nested  []*pdmlany `xml:",any"`
	//Content string     `xml:",chardata"`
}

// IndentPdml reindents XML, disregarding content between tags (because we knoe
// PDML doesn't use that capability of XML)
func IndentPdml(in io.Reader, out io.Writer) error {
	decoder := xml.NewDecoder(in)

	n := pdmlany{}
	if err := decoder.Decode(&n); err != nil {
		return err
	}

	b, err := xml.MarshalIndent(n, "", "  ")
	if err != nil {
		return err
	}
	out.Write(fixNewlines(b))
	return nil
}

func fixNewlines(unix []byte) []byte {
	if runtime.GOOS != "windows" {
		return unix
	}

	return bytes.Replace(unix, []byte{'\n'}, []byte{'\r', '\n'}, -1)
}

//======================================================================

type iWrappedError interface {
	Cause() error
}

func RootCause(err error) error {
	res := err
	for {
		if cerr, ok := res.(iWrappedError); ok {
			res = cerr.Cause()
		} else {
			break
		}
	}
	return res
}

//======================================================================

func RunningRemotely() bool {
	return os.Getenv("SSH_TTY") != ""
}

// ApplyArguments turns ["echo", "hello", "$2"] + ["big", "world"] into
// ["echo", "hello", "world"]
func ApplyArguments(cmd []string, args []string) ([]string, int) {
	total := 0
	re := regexp.MustCompile("^\\$([1-9][0-9]{0,4})$")
	res := make([]string, len(cmd))
	for i, c := range cmd {
		changed := false
		matches := re.FindStringSubmatch(c)
		if len(matches) > 1 {
			unum, _ := strconv.ParseUint(matches[1], 10, 32)
			num := int(unum)
			num -= 1 // 1 indexed
			if num < len(args) {
				res[i] = args[num]
				changed = true
				total += 1
			}
		}
		if !changed {
			res[i] = c
		}
	}
	return res, total
}

func BrowseUrl(url string) error {
	urlCmd := ConfStringSlice(
		"main.browse-command",
		system.OpenURL,
	)

	if len(urlCmd) == 0 {
		return errors.WithStack(gowid.WithKVs(BadCommand, map[string]interface{}{"message": "browse command is nil"}))
	}

	urlCmdPP, changed := ApplyArguments(urlCmd, []string{url})
	if changed == 0 {
		urlCmdPP = append(urlCmd, url)
	}

	cmd := exec.Command(urlCmdPP[0], urlCmdPP[1:]...)

	return cmd.Run()
}

//======================================================================

type KeyState struct {
	NumberPrefix    int
	PartialgCmd     bool
	PartialZCmd     bool
	PartialCtrlWCmd bool
	PartialmCmd     bool
	PartialQuoteCmd bool
}

//======================================================================

type ICommandOutput interface {
	ProcessOutput(output string) error
}

type ICommandError interface {
	ProcessCommandError(err error) error
}

type ICommandDone interface {
	ProcessCommandDone()
}

type ICommandKillError interface {
	ProcessKillError(err error) error
}

type ICommandTimeout interface {
	ProcessCommandTimeout() error
}

type ICommandWaitTicker interface {
	ProcessWaitTick() error
}

func CopyCommand(input io.Reader, cb interface{}) error {
	var err error

	copyCmd := ConfStringSlice(
		"main.copy-command",
		system.CopyToClipboard,
	)

	if len(copyCmd) == 0 {
		return errors.WithStack(gowid.WithKVs(BadCommand, map[string]interface{}{"message": "copy command is nil"}))
	}

	cmd := exec.Command(copyCmd[0], copyCmd[1:]...)
	cmd.Stdin = input
	outBuf := bytes.Buffer{}
	cmd.Stdout = &outBuf

	cmdTimeout := ConfInt("main.copy-command-timeout", 5)
	if err := cmd.Start(); err != nil {
		return errors.WithStack(gowid.WithKVs(BadCommand, map[string]interface{}{"err": err}))
	}

	TrackedGo(func() {

		defer func() {
			if po, ok := cb.(ICommandDone); ok {
				po.ProcessCommandDone()
			}
		}()

		done := make(chan error, 1)
		go func() {
			done <- cmd.Wait()
		}()

		tick := time.NewTicker(time.Duration(200) * time.Millisecond)
		defer tick.Stop()
		tchan := time.After(time.Duration(cmdTimeout) * time.Second)

	Loop:
		for {
			select {
			case <-tick.C:
				if po, ok := cb.(ICommandWaitTicker); ok {
					err = po.ProcessWaitTick()
					if err != nil {
						break Loop
					}
				}

			case <-tchan:
				if err := cmd.Process.Kill(); err != nil {
					if po, ok := cb.(ICommandKillError); ok {
						err = po.ProcessKillError(err)
						if err != nil {
							break Loop
						}
					}
				} else {
					if po, ok := cb.(ICommandTimeout); ok {
						err = po.ProcessCommandTimeout()
						if err != nil {
							break Loop
						}
					}
				}
				break Loop

			case err := <-done:
				if err != nil {
					if po, ok := cb.(ICommandError); ok {
						po.ProcessCommandError(err)
					}
				} else {
					if po, ok := cb.(ICommandOutput); ok {
						outStr := outBuf.String()
						po.ProcessOutput(outStr)
					}
				}
				break Loop
			}
		}

	})

	return nil
}

// Returns true if error, too
func FileSizeDifferentTo(filename string, cur int64) (int64, bool) {
	var newSize int64
	diff := true
	fi, err := os.Stat(filename)
	if err == nil {
		newSize = fi.Size()
		if cur == newSize {
			diff = false
		}
	}
	return newSize, diff
}

//======================================================================
// Local Variables:
// mode: Go
// fill-column: 78
// End:<|MERGE_RESOLUTION|>--- conflicted
+++ resolved
@@ -710,7 +710,6 @@
 
 //======================================================================
 
-<<<<<<< HEAD
 // Need to publish fields for template use
 type JumpPos struct {
 	Summary string `json:"summary"`
@@ -805,7 +804,9 @@
 }
 
 var _ table.ICompare = IPCompare{}
-=======
+
+//======================================================================
+
 func PrunePcapCache() error {
 	// This is a new option. Best to err on the side of caution and, if not, present
 	// assume the cache can grow indefinitely - in case users are now relying on this
@@ -866,7 +867,6 @@
 
 	return nil
 }
->>>>>>> 07b8e197
 
 //======================================================================
 
