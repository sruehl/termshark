// Copyright 2019-2022 Graham Clark. All rights reserved.  Use of this source
// code is governed by the MIT license that can be found in the LICENSE
// file.

// Package ui contains user-interface functions and helpers for termshark.
package ui

import (
	"encoding/xml"
	"fmt"
	"math"
	"os"
	"reflect"
	"regexp"
	"runtime"
	"strconv"
	"strings"
	"sync"
	"time"

	"github.com/gcla/deep"
	"github.com/gcla/gowid"
	"github.com/gcla/gowid/gwutil"
	"github.com/gcla/gowid/widgets/button"
	"github.com/gcla/gowid/widgets/clicktracker"
	"github.com/gcla/gowid/widgets/columns"
	"github.com/gcla/gowid/widgets/dialog"
	"github.com/gcla/gowid/widgets/disable"
	"github.com/gcla/gowid/widgets/divider"
	"github.com/gcla/gowid/widgets/fill"
	"github.com/gcla/gowid/widgets/framed"
	"github.com/gcla/gowid/widgets/holder"
	"github.com/gcla/gowid/widgets/hpadding"
	"github.com/gcla/gowid/widgets/isselected"
	"github.com/gcla/gowid/widgets/list"
	"github.com/gcla/gowid/widgets/menu"
	"github.com/gcla/gowid/widgets/null"
	"github.com/gcla/gowid/widgets/overlay"
	"github.com/gcla/gowid/widgets/pile"
	"github.com/gcla/gowid/widgets/progress"
	"github.com/gcla/gowid/widgets/selectable"
	"github.com/gcla/gowid/widgets/spinner"
	"github.com/gcla/gowid/widgets/styled"
	"github.com/gcla/gowid/widgets/table"
	"github.com/gcla/gowid/widgets/text"
	"github.com/gcla/gowid/widgets/tree"
	"github.com/gcla/gowid/widgets/vpadding"
	"github.com/gcla/termshark/v2"
	"github.com/gcla/termshark/v2/configs/profiles"
	"github.com/gcla/termshark/v2/pcap"
	"github.com/gcla/termshark/v2/pdmltree"
	"github.com/gcla/termshark/v2/psmlmodel"
	"github.com/gcla/termshark/v2/shark"
	"github.com/gcla/termshark/v2/system"
	"github.com/gcla/termshark/v2/theme"
	"github.com/gcla/termshark/v2/ui/menuutil"
	"github.com/gcla/termshark/v2/ui/tableutil"
	"github.com/gcla/termshark/v2/widgets"
	"github.com/gcla/termshark/v2/widgets/appkeys"
	"github.com/gcla/termshark/v2/widgets/copymodetree"
	"github.com/gcla/termshark/v2/widgets/enableselected"
	"github.com/gcla/termshark/v2/widgets/expander"
	"github.com/gcla/termshark/v2/widgets/filter"
	"github.com/gcla/termshark/v2/widgets/hexdumper2"
	"github.com/gcla/termshark/v2/widgets/ifwidget"
	"github.com/gcla/termshark/v2/widgets/mapkeys"
	"github.com/gcla/termshark/v2/widgets/minibuffer"
	"github.com/gcla/termshark/v2/widgets/resizable"
	"github.com/gcla/termshark/v2/widgets/rossshark"
	"github.com/gcla/termshark/v2/widgets/search"
	"github.com/gcla/termshark/v2/widgets/withscrollbar"
	"github.com/gdamore/tcell/v2"
	lru "github.com/hashicorp/golang-lru"
	"github.com/pkg/errors"
	log "github.com/sirupsen/logrus"
	"github.com/spf13/viper"
)

//======================================================================

var Goroutinewg *sync.WaitGroup

type WidgetOwner int

const (
	NoOwner WidgetOwner = iota
	LoaderOwns
	SearchOwns
)

// Global so that we can change the displayed packet in the struct view, etc
// test
var appViewNoKeys *holder.Widget
var appView *holder.Widget
var mbView *holder.Widget
var mainViewNoKeys *holder.Widget
var mainView *appkeys.KeyWidget
var pleaseWaitSpinner *spinner.Widget
var mainviewRows *resizable.PileWidget
var mainview gowid.IWidget
var altview1 gowid.IWidget
var altview1OuterRows *resizable.PileWidget
var altview1Pile *resizable.PileWidget
var altview1Cols *resizable.ColumnsWidget
var altview2 gowid.IWidget
var altview2OuterRows *resizable.PileWidget
var altview2Pile *resizable.PileWidget
var altview2Cols *resizable.ColumnsWidget
var viewOnlyPacketList *pile.Widget
var viewOnlyPacketStructure *pile.Widget
var viewOnlyPacketHex *pile.Widget
var filterCols *columns.Widget
var loadProg *columns.Widget
var loadStop *button.Widget
var searchProg *columns.Widget
var searchStop *button.Widget
var progWidgetIdx int
var mainviewPaths [][]interface{}
var altview1Paths [][]interface{}
var altview2Paths [][]interface{}
var maxViewPath []interface{}
var filterPathMain []interface{}
var filterPathAlt []interface{}
var filterPathMax []interface{}
var searchPathMain []interface{}
var searchPathAlt []interface{}
var searchPathMax []interface{}
var menuPathMain []interface{}
var menuPathAlt []interface{}
var menuPathMax []interface{}
var view1idx int
var view2idx int
var generalMenu *menu.Widget
var analysisMenu *menu.Widget
var savedMenu *menu.Widget
var profileMenu *menu.Widget
var FilterWidget *filter.Widget
var Fin *rossshark.Widget
var CopyModeWidget gowid.IWidget
var CopyModePredicate ifwidget.Predicate
var openMenuSite *menu.SiteWidget
var openAnalysisSite *menu.SiteWidget
var packetListViewHolder *holder.Widget
var packetListTable *table.BoundedWidget
var packetStructureViewHolder *holder.Widget
var packetHexViewHolder *holder.Widget
var progressHolder *holder.Widget
var progressOwner WidgetOwner
var stopCurrentSearch search.IRequestStop
var loadProgress *progress.Widget
var loadSpinner *spinner.Widget
var savedListBoxWidgetHolder *holder.Widget
var singlePacketViewMsgHolder *holder.Widget // either empty or "loading..."
var keyMapper *mapkeys.Widget

// For deconstructing the @showname PDML attribute into a short form for the UI
var shownameRe = regexp.MustCompile(`(.*?= )?([^:]+)`)

type MenuHolder struct {
	gowid.IMenuCompatible
}

var multiMenu *MenuHolder = &MenuHolder{}
var multiMenuWidget *holder.Widget
var multiMenu2 *MenuHolder = &MenuHolder{}
var multiMenu2Widget *holder.Widget
var multiMenu1Opener MultiMenuOpener
var multiMenu2Opener MultiMenuOpener

var tabViewsForward map[gowid.IWidget]gowid.IWidget
var tabViewsBackward map[gowid.IWidget]gowid.IWidget

var currentProfile *text.Widget
var currentProfileWidget *columns.Widget
var currentProfileWidgetHolder *holder.Widget
var openProfileSite *menu.SiteWidget

var currentCapture *text.Widget
var currentCaptureWidget *columns.Widget
var currentCaptureWidgetHolder *holder.Widget

var nullw *null.Widget // empty
var fillSpace *fill.Widget
var fillVBar *fill.Widget
var colSpace *gowid.ContainerWidget

var curPacketStructWidget *copymodetree.Widget
var packetHexWidgets *lru.Cache
var packetListView *psmlTableRowWidget

// Usually false. When the user moves the cursor in the hex widget, a callback will update the
// struct widget's current expansion. That results in a callback to the current hex widget to
// update its position - ad inf. The hex widget callback checks to see whether or not the hex
// widget has "focus". If it doesn't, the callback is suppressed - to short circuit the callback
// loop. BUT - after a packet search, we reposition the hex widget and want the callback from
// hex to struct to happen once. So this is a workaround to allow it in that case.
//
// This variable has two effects:
// - when the hex widget is positioned programmatically, and focus is not on the hex widget,
//   the struct widget is nevertheless updated accordingly
// - but when the struct widget is updated, if the innermost layer does not capture the
//   current hex location (the search destination), DON'T update the hex position to be
//   inside the PDML's innermost layer, which maybe somewhere else in the packet.
//
var allowHexToStructRepositioning bool

var filterWithSearch gowid.IWidget
var filterWithoutSearch gowid.IWidget
var filterHolder *holder.Widget
var SearchWidget *search.Widget

var Loadingw gowid.IWidget    // "loading..."
var MissingMsgw gowid.IWidget // centered, holding singlePacketViewMsgHolder
var EmptyStructViewTimer *time.Timer
var EmptyHexViewTimer *time.Timer

var curSearchPosition tree.IPos                   // e.g. [0, 4] -> the indices of the struct layer
var curExpandedStructNodes pdmltree.ExpandedPaths // a path to each expanded node in the packet, preserved while navigating
var curStructPosition tree.IPos                   // e.g. [0, 2, 1] -> the indices of the expanded nodes
var curPdmlPosition []string                      // e.g. [ , tcp, tcp.srcport ] -> the path from focus to root in the current struct
var curStructWidgetState interface{}              // e.g. {linesFromTop: 1, ...} -> the positioning of the current struct widget
var curColumnFilter string                        // e.g. tcp.port - updated as the user moves through the struct widget
var curColumnFilterName string                    // e.g. "TCP port" - from the showname attribute in the PDML
var curColumnFilterValue string                   // e.g. "80" - from the show attribute

var CacheRequests []pcap.LoadPcapSlice

var CacheRequestsChan chan struct{} // false means started, true means finished
var QuitRequestedChan chan struct{}
var StartUIChan chan struct{}
var StartUIOnce sync.Once

// Store this for vim-like keypresses that are a sequence e.g. "ZZ"
var keyState termshark.KeyState
var marksMap map[rune]termshark.JumpPos
var globalMarksMap map[rune]termshark.GlobalJumpPos
var lastJumpPos int

var NoGlobalJump termshark.GlobalJumpPos // leave as default, like a placeholder

var Loader *pcap.PacketLoader
var FieldCompleter *termshark.TSharkFields // share this - safe once constructed

var WriteToSelected bool       // true if the user provided the -w flag
var WriteToDeleted bool        // true if the user deleted the temporary pcap before quitting
var DarkMode bool              // global state in app
var PacketColors bool          // global state in app
var PacketColorsSupported bool // global state in app - true if it's even possible
var AutoScroll bool            // true if the packet list should auto-scroll when listening on an interface.
var newPacketsArrived bool     // true if current updates are due to new packets when listening on an interface.
var reenableAutoScroll bool    // set to true by keypress processing widgets - used with newPacketsArrived
var Running bool               // true if gowid/tcell is controlling the terminal
var QuitRequested bool         // true if a quit has been issued, but not yet processed. Stops some handlers displaying errors.

//======================================================================

func init() {
	curExpandedStructNodes = make(pdmltree.ExpandedPaths, 0, 20)
	QuitRequestedChan = make(chan struct{}, 1) // buffered because send happens from ui goroutine, which runs global select
	CacheRequestsChan = make(chan struct{}, 1000)
	CacheRequests = make([]pcap.LoadPcapSlice, 0)
	// Buffered because I might send something in this goroutine
	StartUIChan = make(chan struct{}, 1)
	keyState.NumberPrefix = -1 // 0 might be meaningful
	marksMap = make(map[rune]termshark.JumpPos)
	globalMarksMap = make(map[rune]termshark.GlobalJumpPos)
	lastJumpPos = -1

	EnsureTemplateData()
	TemplateData["Marks"] = marksMap
	TemplateData["GlobalMarks"] = globalMarksMap
	TemplateData["Maps"] = getMappings{}
}

type globalJump struct {
	file string
	pos  int
}

type getMappings struct{}

func (g getMappings) Get() []termshark.KeyMapping {
	return termshark.LoadKeyMappings()
}

func (g getMappings) None() bool {
	return len(termshark.LoadKeyMappings()) == 0
}

//======================================================================

type MultiMenuOpener struct {
	under gowid.IWidget
	mm    *MenuHolder
}

var _ menu.IOpener = (*MultiMenuOpener)(nil)

func (o *MultiMenuOpener) OpenMenu(mnu *menu.Widget, site menu.ISite, app gowid.IApp) bool {
	if o.mm.IMenuCompatible != mnu {
		// Adds the menu to the render tree - when not open, under is here instead
		o.mm.IMenuCompatible = mnu
		// Now make under the lower layer of the menu
		mnu.SetSubWidget(o.under, app)
		mnu.OpenImpl(site, app)
		app.Redraw()
		return true
	} else {
		return false
	}
}

func (o *MultiMenuOpener) CloseMenu(mnu *menu.Widget, app gowid.IApp) {
	if o.mm.IMenuCompatible == mnu {
		mnu.CloseImpl(app)
		o.mm.IMenuCompatible = holder.New(o.under)
	}
}

//======================================================================

//
// Handle examples like
// .... ..1. .... .... .... .... = LG bit: Locally administered address (this is NOT the factory default)
// Extract just
// LG bit
//
// I'm trying to copy what Wireshark does, more or less
//
func columnNameFromShowname(showname string) string {
	matches := shownameRe.FindStringSubmatch(showname)
	if len(matches) >= 3 {
		return matches[2]
	}
	return showname
}

func useAsColumn(filter string, name string, app gowid.IApp) {
	newCols := profiles.ConfStringSlice("main.column-format", []string{})
	colsBak := make([]string, len(newCols))
	for i, col := range newCols {
		colsBak[i] = col
	}

	newCols = append(newCols,
		fmt.Sprintf("%%Cus:%s:0:R", filter),
		columnNameFromShowname(name),
		"true",
	)

	profiles.SetConf("main.column-format-bak", colsBak)
	profiles.SetConf("main.column-format", newCols)

	RequestReload(app)
}

// Build the menu dynamically when needed so I can include the filter in the widgets
func makePdmlFilterMenu(filter string, val string) *menu.Widget {
	sites := make(menuutil.SiteMap)

	needQuotes := false

	ok, field := FieldCompleter.LookupField(filter)
	// should be ok, because this filter comes from the PDML, so the filter should
	// be valid. But if it isn't e.g. newer tshark perhaps, then assume no quotes
	// are needed.
	if ok {
		switch field.Type {
		case termshark.FT_STRING:
			needQuotes = true
		case termshark.FT_STRINGZ:
			needQuotes = true
		case termshark.FT_STRINGZPAD:
			needQuotes = true
		}
	}

	filterStr := filter
	if val != "" {
		if needQuotes {
			filterStr = fmt.Sprintf("%s == \"%s\"", filter, strings.ReplaceAll(val, "\\", "\\\\"))
		} else {
			filterStr = fmt.Sprintf("%s == %s", filter, val)
		}
	}

	var pdmlFilterMenu *menu.Widget

	openPdmlFilterMenu2 := func(prep bool, w gowid.IWidget, app gowid.IApp) {
		st, ok := sites[w]
		if !ok {
			log.Warnf("Unexpected application state: missing menu site for %v", w)
			return
		}

		// This contains logic to close the two PDML menus opened from the struct
		// view and then to either apply or prepare a new display filter based on
		// the one that is currently selected by the user (i.e. the one associated
		// with the open menu)
		actor := &pdmlFilterActor{
			filter:  filterStr,
			prepare: prep,
			menu1:   pdmlFilterMenu,
		}

		menuBox := makeFilterCombineMenuWidget(actor)

		m2 := menu.New("pdmlfilter2", menuBox, fixed, menu.Options{
			Modal:             true,
			CloseKeysProvided: true,
			CloseKeys: []gowid.IKey{
				gowid.MakeKey('q'),
				gowid.MakeKeyExt(tcell.KeyLeft),
				gowid.MakeKeyExt(tcell.KeyEscape),
				gowid.MakeKeyExt(tcell.KeyCtrlC),
			},
		})

		// I need to set this up after constructing m2; m2 itself needs
		// the menu box widget to display; that needs the actor to process
		// the clicks of buttons within that widget, and that actor needs
		// the menu m2 so that it can close it.
		actor.menu2 = m2

		multiMenu2Opener.OpenMenu(m2, st, app)
	}

	pdmlFilterItems := []menuutil.SimpleMenuItem{
		menuutil.SimpleMenuItem{
			Txt: fmt.Sprintf("Apply as Column: %s", filter),
			Key: gowid.MakeKey('c'),
			CB: func(app gowid.IApp, w gowid.IWidget) {
				multiMenu1Opener.CloseMenu(pdmlFilterMenu, app)
				useAsColumn(curColumnFilter, curColumnFilterName, app)
			},
		},
		menuutil.MakeMenuDivider(),
		menuutil.SimpleMenuItem{
			Txt: fmt.Sprintf("Apply Filter: %s", filterStr),
			Key: gowid.MakeKey('a'),
			CB: func(app gowid.IApp, w gowid.IWidget) {
				openPdmlFilterMenu2(false, w, app)
			},
		},
		menuutil.SimpleMenuItem{
			Txt: fmt.Sprintf("Prep Filter: %s", filterStr),
			Key: gowid.MakeKey('p'),
			CB: func(app gowid.IApp, w gowid.IWidget) {
				openPdmlFilterMenu2(true, w, app)
			},
		},
	}

	pdmlFilterListBox, pdmlFilterWidth := menuutil.MakeMenuWithHotKeys(pdmlFilterItems, sites)

	// this menu is opened from the PDML struct view and has, as context, the current PDML node. I
	// need a name for it because I use that var in the closure above.
	pdmlFilterMenu = menu.New("pdmlfiltermenu", pdmlFilterListBox, units(pdmlFilterWidth), menu.Options{
		Modal:             true,
		CloseKeysProvided: true,
		OpenCloser:        &multiMenu1Opener,
		CloseKeys: []gowid.IKey{
			gowid.MakeKey('q'),
			gowid.MakeKeyExt(tcell.KeyLeft),
			gowid.MakeKeyExt(tcell.KeyEscape),
			gowid.MakeKeyExt(tcell.KeyCtrlC),
		},
	})

	return pdmlFilterMenu
}

//======================================================================

func RequestQuit() {
	select {
	case QuitRequestedChan <- struct{}{}:
	default:
		// Ok for the send not to succeed - there is a buffer of one, and it only
		// needs one message to start the shutdown sequence. So this means a
		// message has already been sent (before the main loop gets round to processing
		// this channel)
	}
}

// Runs in app goroutine
func UpdateProgressBarForInterface(c *pcap.InterfaceLoader, app gowid.IApp) {
	SetProgressIndeterminateFor(app, LoaderOwns)
	loadSpinner.Update()
}

// Runs in app goroutine
func UpdateProgressBarForFile(c *pcap.PacketLoader, prevRatio float64, app gowid.IApp) float64 {
	SetProgressDeterminateFor(app, LoaderOwns)

	psmlProg := Prog{0, 100}
	pdmlPacketProg := Prog{0, 100}
	pdmlIdxProg := Prog{0, 100}
	pcapPacketProg := Prog{0, 100}
	pcapIdxProg := Prog{0, 100}
	curRowProg := Prog{100, 100}

	var err error
	var c2 int64
	var m int64
	var x int

	// This shows where we are in the packet list. We want progress to be active only
	// as long as our view has missing widgets. So this can help predict when our little
	// view into the list of packets will be populated. Note that if a new pcap is loading,
	// the packet list view should always be further away than the last packet, so we won't
	// need the progress bar to tell the user how long until packets appear in the packet
	// list view; but the packet struct and hex views are populated using a different
	// mechanism (separate tshark processes) and may leave their views blank while the
	// packet list view shows data - so the progress bar is useful to indicate when info
	// will show up in the struct and hex views.
	currentDisplayedRow := -1
	var currentDisplayedRowMod int64 = -1
	var currentDisplayedRowDiv int = -1
	if packetListView != nil {
		if fxy, err := packetListView.FocusXY(); err == nil {
			currentRowId, ok := packetListView.Model().RowIdentifier(fxy.Row)
			if ok {
				pktsPerLoad := c.PacketsPerLoad()
				currentDisplayedRow = int(currentRowId)
				currentDisplayedRowMod = int64(currentDisplayedRow % pktsPerLoad)
				// Rounded to 1000 by default
				currentDisplayedRowDiv = (currentDisplayedRow / pktsPerLoad) * pktsPerLoad
				c.PsmlLoader.Lock()
				curRowProg.cur, curRowProg.max = int64(currentDisplayedRow), int64(len(c.PsmlData()))
				c.PsmlLoader.Unlock()
			}
		}
	}

	// Progress determined by how many of the (up to) pktsPerLoad pdml packets are read
	// If it's not the same chunk of rows, assume it won't affect our view, so no progress needed
	if c.PdmlLoader.IsLoading() {
		if c.LoadingRow() == currentDisplayedRowDiv {
			// Data being loaded from pdml + pcap may overlap the current view
			if x, err = c.LengthOfPdmlCacheEntry(c.LoadingRow()); err == nil {
				pdmlPacketProg.cur = int64(x)
				pdmlPacketProg.max = int64(c.KillAfterReadingThisMany)
				if currentDisplayedRow != -1 && currentDisplayedRowMod < pdmlPacketProg.max {
					pdmlPacketProg.max = currentDisplayedRowMod + 1 // zero-based
					if pdmlPacketProg.cur > pdmlPacketProg.max {
						pdmlPacketProg.cur = pdmlPacketProg.max
					}
				}
			}

			// Progress determined by how far through the pcap the pdml reader is.
			c.PdmlLoader.Lock()
			c2, m, err = system.ProcessProgress(c.PdmlPid, c.PcapPdml)
			c.PdmlLoader.Unlock()
			if err == nil {
				pdmlIdxProg.cur, pdmlIdxProg.max = c2, m
				if currentDisplayedRow != -1 {
					// Only need to look this far into the psml file before my view is populated
					m = m * (curRowProg.cur / curRowProg.max)
				}
			}

			// Progress determined by how many of the (up to) pktsPerLoad pcap packets are read
			if x, err = c.LengthOfPcapCacheEntry(c.LoadingRow()); err == nil {
				pcapPacketProg.cur = int64(x)
				pcapPacketProg.max = int64(c.KillAfterReadingThisMany)
				if currentDisplayedRow != -1 && currentDisplayedRowMod < pcapPacketProg.max {
					pcapPacketProg.max = currentDisplayedRowMod + 1 // zero-based
					if pcapPacketProg.cur > pcapPacketProg.max {
						pcapPacketProg.cur = pcapPacketProg.max
					}
				}
			}

			// Progress determined by how far through the pcap the pcap reader is.
			c.PdmlLoader.Lock()
			c2, m, err = system.ProcessProgress(c.PcapPid, c.PcapPcap)
			c.PdmlLoader.Unlock()
			if err == nil {
				pcapIdxProg.cur, pcapIdxProg.max = c2, m
				if currentDisplayedRow != -1 {
					// Only need to look this far into the psml file before my view is populated
					m = m * (curRowProg.cur / curRowProg.max)
				}
			}
		}
	}

	if psml, ok := c.PcapPsml.(string); ok && c.PsmlLoader.IsLoading() {
		c.PsmlLoader.Lock()
		c2, m, err = system.ProcessProgress(termshark.SafePid(c.PsmlCmd), psml)
		c.PsmlLoader.Unlock()
		if err == nil {
			psmlProg.cur, psmlProg.max = c2, m
		}
	}

	var prog Prog

	// state is guaranteed not to include pcap.Loadingiface if we showing a determinate progress bar
	switch {
	case c.PsmlLoader.IsLoading() && c.PdmlLoader.IsLoading() && c.PdmlLoader.LoadIsVisible():
		select {
		case <-c.StartStage2ChanFn():
			prog = psmlProg.Add(
				progMax(pcapPacketProg, pcapIdxProg).Add(
					progMax(pdmlPacketProg, pdmlIdxProg),
				),
			)
		default:
			prog = psmlProg.Div(2) // temporarily divide in 2. Leave original for case above - so that the 50%
		}
	case c.PsmlLoader.IsLoading():
		prog = psmlProg
	case c.PdmlLoader.IsLoading() && c.PdmlLoader.LoadIsVisible():
		prog = progMax(pcapPacketProg, pcapIdxProg).Add(
			progMax(pdmlPacketProg, pdmlIdxProg),
		)
	}

	curRatio := float64(prog.cur) / float64(prog.max)

	if prevRatio < curRatio {
		loadProgress.SetTarget(app, int(prog.max))
		loadProgress.SetProgress(app, int(prog.cur))
	}

	return math.Max(prevRatio, curRatio)
}

//======================================================================

// psmlSummary is used to generate a summary for the marks dialog
type psmlSummary []string

func (p psmlSummary) String() string {
	// Skip packet number
	return strings.Join([]string(p)[1:], " : ")
}

//======================================================================

type RenderWeightUpTo struct {
	gowid.RenderWithWeight
	max int
}

func (s RenderWeightUpTo) MaxUnits() int {
	return s.max
}

func weightupto(w int, max int) RenderWeightUpTo {
	return RenderWeightUpTo{gowid.RenderWithWeight{W: w}, max}
}

func units(n int) gowid.RenderWithUnits {
	return gowid.RenderWithUnits{U: n}
}

func weight(n int) gowid.RenderWithWeight {
	return gowid.RenderWithWeight{W: n}
}

func ratio(r float64) gowid.RenderWithRatio {
	return gowid.RenderWithRatio{R: r}
}

type RenderRatioUpTo struct {
	gowid.RenderWithRatio
	max int
}

func (r RenderRatioUpTo) String() string {
	return fmt.Sprintf("upto(%v,%d)", r.RenderWithRatio, r.max)
}

func (r RenderRatioUpTo) MaxUnits() int {
	return r.max
}

func ratioupto(f float64, max int) RenderRatioUpTo {
	return RenderRatioUpTo{gowid.RenderWithRatio{R: f}, max}
}

//======================================================================

// run in app goroutine
func clearPacketViews(app gowid.IApp) {
	packetHexWidgets.Purge()

	packetListViewHolder.SetSubWidget(nullw, app)
	packetStructureViewHolder.SetSubWidget(nullw, app)
	packetHexViewHolder.SetSubWidget(nullw, app)
}

//======================================================================

// Construct decoration around the tree node widget - a button to collapse, etc.
func makeStructNodeDecoration(pos tree.IPos, tr tree.IModel, wmaker tree.IWidgetMaker) gowid.IWidget {
	var res gowid.IWidget
	if tr == nil {
		return nil
	}
	// Note that level should never end up < 0

	// We know our tree widget will never display the root node, so everything will be indented at
	// least one level. So we know this will never end up negative.
	level := -2
	for cur := pos; cur != nil; cur = tree.ParentPosition(cur) {
		level += 1
	}
	if level < 0 {
		panic(errors.WithStack(gowid.WithKVs(termshark.BadState, map[string]interface{}{"level": level})))
	}

	pad := strings.Repeat(" ", level*2)
	cwidgets := make([]gowid.IContainerWidget, 0)
	cwidgets = append(cwidgets,
		&gowid.ContainerWidget{
			IWidget: text.New(pad),
			D:       units(len(pad)),
		},
	)

	ct, ok := tr.(*pdmltree.Model)
	if !ok {
		panic(errors.WithStack(gowid.WithKVs(termshark.BadState, map[string]interface{}{"tree": tr})))
	}

	// Create an empty one here because the selectIf widget needs to have a pointer
	// to it, and it's constructed below as a child.
	rememberSel := &rememberSelected{}

	inner := wmaker.MakeWidget(pos, tr)
	inner = &selectIf{
		IWidget:      inner,
		iWasSelected: rememberSel,
	}

	if ct.HasChildren() {

		var bn *button.Widget
		if ct.IsCollapsed() {
			bn = button.NewAlt(text.New("+"))
		} else {
			bn = button.NewAlt(text.New("-"))
		}

		// If I use one button with conditional logic in the callback, rather than make
		// a separate button depending on whether or not the tree is collapsed, it will
		// correctly work when the DecoratorMaker is caching the widgets i.e. it will
		// collapse or expand even when the widget is rendered from the cache
		bn.OnClick(gowid.MakeWidgetCallback("cb", func(app gowid.IApp, w gowid.IWidget) {
			// Run this outside current event loop because we are implicitly
			// adjusting the data structure behind the list walker, and it's
			// not prepared to handle that in the same pass of processing
			// UserInput. TODO.
			app.Run(gowid.RunFunction(func(app gowid.IApp) {
				ct.SetCollapsed(app, !ct.IsCollapsed())
			}))
		}))

		expandContractKeys := appkeys.New(
			bn,
			func(ev *tcell.EventKey, app gowid.IApp) bool {
				handled := false
				switch ev.Key() {
				case tcell.KeyLeft:
					if !ct.IsCollapsed() {
						ct.SetCollapsed(app, true)
						handled = true
					}
				case tcell.KeyRight:
					if ct.IsCollapsed() {
						ct.SetCollapsed(app, false)
						handled = true
					}
				}
				return handled
			},
		)

		cwidgets = append(cwidgets,
			&gowid.ContainerWidget{
				IWidget: expandContractKeys,
				D:       fixed,
			},
			&gowid.ContainerWidget{
				IWidget: fillSpace,
				D:       units(1),
			},
		)
	} else {
		// Lines without an expander are just text - so you can't cursor down on to them unless you
		// make them selectable (because the list will jump over them)
		inner = selectable.New(inner)

		cwidgets = append(cwidgets,
			&gowid.ContainerWidget{
				IWidget: fillSpace,
				D:       units(4),
			},
		)

	}

	cwidgets = append(cwidgets, &gowid.ContainerWidget{
		IWidget: inner,
		D:       weight(1),
	})

	res = columns.New(cwidgets)

	rememberSel.IWidget = res

	res = expander.New(
		isselected.New(
			rememberSel,
			styled.New(rememberSel, gowid.MakePaletteRef("packet-struct-selected")),
			styled.New(rememberSel, gowid.MakePaletteRef("packet-struct-focus")),
		),
	)

	return res
}

// rememberSelected, when rendered, will save whether or not the selected flag was set.
// Another widget (deeper in the hierarchy) can then consult it to see whether it should
// render differently as the grandchild of a selected widget.
type rememberSelected struct {
	gowid.IWidget
	selectedThisTime bool
}

type iWasSelected interface {
	WasSelected() bool
}

func (w *rememberSelected) Render(size gowid.IRenderSize, focus gowid.Selector, app gowid.IApp) gowid.ICanvas {
	w.selectedThisTime = focus.Selected
	return w.IWidget.Render(size, focus, app)
}

func (w *rememberSelected) WasSelected() bool {
	return w.selectedThisTime
}

// selectIf sets the selected flag on its child if its iWasSelected type returns true
type selectIf struct {
	gowid.IWidget
	iWasSelected
}

func (w *selectIf) Render(size gowid.IRenderSize, focus gowid.Selector, app gowid.IApp) gowid.ICanvas {
	if w.iWasSelected.WasSelected() {
		focus = focus.SelectIf(true)
	}
	return w.IWidget.Render(size, focus, app)
}

// The widget representing the data at this level in the tree. Simply use what we extract from
// the PDML.
func makeStructNodeWidget(pos tree.IPos, tr tree.IModel) gowid.IWidget {
	pdmlMenuButton := button.NewBare(text.New("[=]"))
	pdmlMenuButtonSite := menu.NewSite(menu.SiteOptions{YOffset: 1})
	pdmlMenuButton.OnClick(gowid.MakeWidgetCallback("cb", func(app gowid.IApp, w gowid.IWidget) {
		curColumnFilter = tr.(*pdmltree.Model).Name
		curColumnFilterValue = tr.(*pdmltree.Model).Show
		curColumnFilterName = tr.(*pdmltree.Model).UiName
		pdmlFilterMenu := makePdmlFilterMenu(curColumnFilter, curColumnFilterValue)
		multiMenu1Opener.OpenMenu(pdmlFilterMenu, pdmlMenuButtonSite, app)
	}))

	styledButton1 := styled.New(pdmlMenuButton, gowid.MakePaletteRef("packet-struct-selected"))
	styledButton2 := styled.New(
		pdmlMenuButton,
		gowid.MakeStyledAs(gowid.StyleBold),
	)

	structText := text.New(tr.Leaf())

	structIfNotSel := columns.NewFixed(structText)
	structIfSel := columns.NewFixed(structText, colSpace, pdmlMenuButtonSite, styledButton1)
	structIfFocus := columns.NewFixed(structText, colSpace, pdmlMenuButtonSite, styledButton2)

	return selectable.New(isselected.New(structIfNotSel, structIfSel, structIfFocus))
}

//======================================================================

// I want to have preferred position work on this, but you have to choose a subwidget
// to navigate to. We have three. I know that my use of them is very similar, so I'll
// just pick the first
type selectedComposite struct {
	*isselected.Widget
}

var _ gowid.IComposite = (*selectedComposite)(nil)

func (w *selectedComposite) SubWidget() gowid.IWidget {
	return w.Not
}

//======================================================================

// An ugly interface that captures what sort of type will be suitable
// as a table widget to which a row focus can be applied.
type iRowFocusTableWidgetNeeds interface {
	gowid.IWidget
	list.IBoundedWalker
	table.IFocus
	table.IGoToMiddle
	table.ISetFocus
	list.IWalkerHome
	list.IWalkerEnd
	SetPos(pos list.IBoundedWalkerPosition, app gowid.IApp)
	FocusXY() (table.Coords, error)
	SetFocusXY(gowid.IApp, table.Coords)
	SetModel(table.IModel, gowid.IApp)
	Lower() *table.ListWithPreferedColumn
	SetFocusOnData(app gowid.IApp) bool
	OnFocusChanged(f gowid.IWidgetChangedCallback)
}

// rowFocusTableWidget provides a table that highlights the selected row or
// focused row.
type rowFocusTableWidget struct {
	iRowFocusTableWidgetNeeds
	rowSelected string
	rowFocus    string
}

func NewRowFocusTableWidget(w iRowFocusTableWidgetNeeds, rs string, rf string) *rowFocusTableWidget {
	res := &rowFocusTableWidget{
		iRowFocusTableWidgetNeeds: w,
		rowSelected:               rs,
		rowFocus:                  rf,
	}
	res.Lower().IWidget = list.NewBounded(res)
	return res
}

var _ gowid.IWidget = (*rowFocusTableWidget)(nil)

func (t *rowFocusTableWidget) SubWidget() gowid.IWidget {
	return t.iRowFocusTableWidgetNeeds
}

func (t *rowFocusTableWidget) InvertedModel() table.IInvertible {
	return t.Model().(table.IInvertible)
}

func (t *rowFocusTableWidget) Rows() int {
	return t.Model().(table.IBoundedModel).Rows()
}

// Implement withscrollbar.IScrollValues
func (t *rowFocusTableWidget) ScrollLength() int {
	return t.Rows()
}

// Implement withscrollbar.IScrollValues
func (t *rowFocusTableWidget) ScrollPosition() int {
	return t.CurrentRow()
}

func (t *rowFocusTableWidget) Up(lines int, size gowid.IRenderSize, app gowid.IApp) {
	for i := 0; i < lines; i++ {
		t.UserInput(tcell.NewEventKey(tcell.KeyUp, ' ', tcell.ModNone), size, gowid.Focused, app)
	}
}

func (t *rowFocusTableWidget) Down(lines int, size gowid.IRenderSize, app gowid.IApp) {
	for i := 0; i < lines; i++ {
		t.UserInput(tcell.NewEventKey(tcell.KeyDown, ' ', tcell.ModNone), size, gowid.Focused, app)
	}
}

func (t *rowFocusTableWidget) UpPage(num int, size gowid.IRenderSize, app gowid.IApp) {
	for i := 0; i < num; i++ {
		t.UserInput(tcell.NewEventKey(tcell.KeyPgUp, ' ', tcell.ModNone), size, gowid.Focused, app)
	}
}

func (t *rowFocusTableWidget) DownPage(num int, size gowid.IRenderSize, app gowid.IApp) {
	for i := 0; i < num; i++ {
		t.UserInput(tcell.NewEventKey(tcell.KeyPgDn, ' ', tcell.ModNone), size, gowid.Focused, app)
	}
}

// list.IWalker
func (t *rowFocusTableWidget) At(lpos list.IWalkerPosition) gowid.IWidget {
	pos := int(lpos.(table.Position))
	w := t.AtRow(pos)
	if w == nil {
		return nil
	}

	// Composite so it passes through preferred column
	var res gowid.IWidget = &selectedComposite{
		Widget: isselected.New(w,
			styled.New(w, gowid.MakePaletteRef(t.rowSelected)),
			styled.New(w, gowid.MakePaletteRef(t.rowFocus)),
		),
	}

	return res
}

// Needed for WidgetAt above to work - otherwise t.Table.Focus() is called, table is the receiver,
// then it calls WidgetAt so ours is not used.
func (t *rowFocusTableWidget) Focus() list.IWalkerPosition {
	return table.Focus(t)
}

//======================================================================

// A rowFocusTableWidget that adds colors to rows
type psmlTableRowWidget struct {
	*rowFocusTableWidget
	// set to true after the first time we move focus from the table header to the data. We do this
	// once and that this happens quickly, but then assume the user might want to move back to the
	// table header manually, and it would be strange if the table keeps jumping back to the data...
	didFirstAutoFocus bool
	colors            []pcap.PacketColors
}

func NewPsmlTableRowWidget(w *rowFocusTableWidget, c []pcap.PacketColors) *psmlTableRowWidget {
	res := &psmlTableRowWidget{
		rowFocusTableWidget: w,
		colors:              c,
	}
	res.Lower().IWidget = list.NewBounded(res)
	return res
}

func (t *psmlTableRowWidget) At(lpos list.IWalkerPosition) gowid.IWidget {
	res := t.rowFocusTableWidget.At(lpos)
	if res == nil {
		return nil
	}
	pos := int(lpos.(table.Position))

	// Check the color array length because it might not yet be adequately
	// populated from the arriving psml.
	if pos >= 0 && PacketColors && pos < len(t.colors) {
		res = styled.New(res,
			gowid.MakePaletteEntry(t.colors[pos].FG, t.colors[pos].BG),
		)
	}

	return res
}

func (t *psmlTableRowWidget) Focus() list.IWalkerPosition {
	return table.Focus(t)
}

//======================================================================

type pleaseWaitCallbacks struct {
	w    *spinner.Widget
	app  gowid.IApp
	open bool
}

func (s *pleaseWaitCallbacks) ProcessWaitTick() error {
	s.app.Run(gowid.RunFunction(func(app gowid.IApp) {
		s.w.Update()
		if !s.open {
			OpenPleaseWait(appView, s.app)
			s.open = true
		}
	}))
	return nil
}

// Call in app context
func (s *pleaseWaitCallbacks) closeWaitDialog(app gowid.IApp) {
	if s.open {
		ClosePleaseWait(app)
		s.open = false
	}
}

func (s *pleaseWaitCallbacks) ProcessCommandDone() {
	s.app.Run(gowid.RunFunction(func(app gowid.IApp) {
		s.closeWaitDialog(app)
	}))
}

//======================================================================

// Wait until the copy command has finished, then open up a dialog with the results.
type urlCopiedCallbacks struct {
	app      gowid.IApp
	tmplName string
	*pleaseWaitCallbacks
}

var (
	_ termshark.ICommandOutput     = urlCopiedCallbacks{}
	_ termshark.ICommandError      = urlCopiedCallbacks{}
	_ termshark.ICommandDone       = urlCopiedCallbacks{}
	_ termshark.ICommandKillError  = urlCopiedCallbacks{}
	_ termshark.ICommandTimeout    = urlCopiedCallbacks{}
	_ termshark.ICommandWaitTicker = urlCopiedCallbacks{}
)

func (h urlCopiedCallbacks) displayDialog(output string) {
	TemplateData["CopyCommandMessage"] = output

	h.app.Run(gowid.RunFunction(func(app gowid.IApp) {
		h.closeWaitDialog(app)
		OpenTemplatedDialog(appView, h.tmplName, app)
		delete(TemplateData, "CopyCommandMessage")
	}))
}

func (h urlCopiedCallbacks) ProcessOutput(output string) error {
	var msg string
	if len(output) == 0 {
		msg = "URL copied to clipboard."
	} else {
		msg = output
	}
	h.displayDialog(msg)
	return nil
}

func (h urlCopiedCallbacks) ProcessCommandTimeout() error {
	h.displayDialog("")
	return nil
}

func (h urlCopiedCallbacks) ProcessCommandError(err error) error {
	h.displayDialog("")
	return nil
}

func (h urlCopiedCallbacks) ProcessKillError(err error) error {
	h.displayDialog("")
	return nil
}

//======================================================================

type userCopiedCallbacks struct {
	app     gowid.IApp
	copyCmd []string
	*pleaseWaitCallbacks
}

var (
	_ termshark.ICommandOutput     = userCopiedCallbacks{}
	_ termshark.ICommandError      = userCopiedCallbacks{}
	_ termshark.ICommandDone       = userCopiedCallbacks{}
	_ termshark.ICommandKillError  = userCopiedCallbacks{}
	_ termshark.ICommandTimeout    = userCopiedCallbacks{}
	_ termshark.ICommandWaitTicker = userCopiedCallbacks{}
)

func (h userCopiedCallbacks) ProcessCommandTimeout() error {
	h.app.Run(gowid.RunFunction(func(app gowid.IApp) {
		h.closeWaitDialog(app)
		OpenError(fmt.Sprintf("Copy command \"%v\" timed out", strings.Join(h.copyCmd, " ")), app)
	}))
	return nil
}

func (h userCopiedCallbacks) ProcessCommandError(err error) error {
	h.app.Run(gowid.RunFunction(func(app gowid.IApp) {
		h.closeWaitDialog(app)
		OpenError(fmt.Sprintf("Copy command \"%v\" failed: %v", strings.Join(h.copyCmd, " "), err), app)
	}))
	return nil
}

func (h userCopiedCallbacks) ProcessKillError(err error) error {
	h.app.Run(gowid.RunFunction(func(app gowid.IApp) {
		h.closeWaitDialog(app)
		OpenError(fmt.Sprintf("Timed out, but could not kill copy command: %v", err), app)
	}))
	return nil
}

func (h userCopiedCallbacks) ProcessOutput(output string) error {
	h.app.Run(gowid.RunFunction(func(app gowid.IApp) {
		h.closeWaitDialog(app)
		if len(output) == 0 {
			OpenMessage("   Copied!   ", appView, app)
		} else {
			OpenMessage(fmt.Sprintf("Copied! Output was:\n%s\n", output), appView, app)
		}
	}))
	return nil
}

//======================================================================

type OpenErrorDialog struct{}

func (f OpenErrorDialog) OnError(err error, app gowid.IApp) {
	OpenError(err.Error(), app)
}

func OpenError(msgt string, app gowid.IApp) *dialog.Widget {
	// the same, for now
	return OpenMessage(msgt, appView, app)
}

func OpenLongError(msgt string, app gowid.IApp) *dialog.Widget {
	// the same, for now
	return OpenLongMessage(msgt, appView, app)
}

func openResultsAfterCopy(tmplName string, tocopy string, app gowid.IApp) {
	v := urlCopiedCallbacks{
		app:      app,
		tmplName: tmplName,
		pleaseWaitCallbacks: &pleaseWaitCallbacks{
			w:   pleaseWaitSpinner,
			app: app,
		},
	}
	termshark.CopyCommand(strings.NewReader(tocopy), v)
}

func processCopyChoices(copyLen int, app gowid.IApp) {
	var cc *dialog.Widget

	copyCmd := profiles.ConfStringSlice(
		"main.copy-command",
		system.CopyToClipboard,
	)

	if len(copyCmd) == 0 {
		OpenError("Config file has an invalid copy-command entry! Please remove it.", app)
		return
	}

	clips := app.Clips()

	// No need to display a choice dialog with one choice - just copy right away
	if len(clips) == 1 {
		app.InCopyMode(false)
		termshark.CopyCommand(strings.NewReader(clips[0].ClipValue()), userCopiedCallbacks{
			app:     app,
			copyCmd: copyCmd,
			pleaseWaitCallbacks: &pleaseWaitCallbacks{
				w:   pleaseWaitSpinner,
				app: app,
			},
		})
		return
	}

	cws := make([]gowid.IWidget, 0, len(clips))

	for _, clip := range clips {
		c2 := clip
		lbl := text.New(clip.ClipName() + ":")
		btxt1 := clip.ClipValue()
		if copyLen > 0 {
			blines := strings.Split(btxt1, "\n")
			if len(blines) > copyLen {
				blines[copyLen-1] = "..."
				blines = blines[0:copyLen]
			}
			btxt1 = strings.Join(blines, "\n")
		}

		btn := button.NewBare(text.New(btxt1, text.Options{
			Wrap:          text.WrapClip,
			ClipIndicator: "...",
		}))

		btn.OnClick(gowid.MakeWidgetCallback("cb", gowid.WidgetChangedFunction(func(app gowid.IApp, w gowid.IWidget) {
			cc.Close(app)
			app.InCopyMode(false)

			termshark.CopyCommand(strings.NewReader(c2.ClipValue()), userCopiedCallbacks{
				app:     app,
				copyCmd: copyCmd,
				pleaseWaitCallbacks: &pleaseWaitCallbacks{
					w:   pleaseWaitSpinner,
					app: app,
				},
			})
		})))

		btn2 := styled.NewFocus(btn, gowid.MakeStyledAs(gowid.StyleReverse))
		tog := pile.NewFlow(lbl, btn2, divider.NewUnicode())
		cws = append(cws, tog)
	}

	walker := list.NewSimpleListWalker(cws)
	clipList := list.New(walker)

	// Do this so the list box scrolls inside the dialog
	view2 := &gowid.ContainerWidget{
		IWidget: clipList,
		D:       weight(1),
	}

	var view1 gowid.IWidget = pile.NewFlow(text.New("Select option to copy:"), divider.NewUnicode(), view2)

	cc = dialog.New(view1,
		dialog.Options{
			Buttons:         dialog.CloseOnly,
			NoShadow:        true,
			BackgroundStyle: gowid.MakePaletteRef("dialog"),
			BorderStyle:     gowid.MakePaletteRef("dialog"),
			ButtonStyle:     gowid.MakePaletteRef("dialog-button"),
			FocusOnWidget:   true,
		},
	)

	cc.OnOpenClose(gowid.MakeWidgetCallback("cb", gowid.WidgetChangedFunction(func(app gowid.IApp, w gowid.IWidget) {
		if !cc.IsOpen() {
			app.InCopyMode(false)
		}
	})))

	dialog.OpenExt(cc, appView, ratio(0.5), ratio(0.8), app)
}

type callWithAppFn func(gowid.IApp)

func askToSave(app gowid.IApp, next callWithAppFn) {
	msgt := fmt.Sprintf("Current capture saved to %s", Loader.InterfaceFile())
	msg := text.New(msgt)
	var keepPackets *dialog.Widget
	keepPackets = dialog.New(
		framed.NewSpace(hpadding.New(msg, hmiddle, fixed)),
		dialog.Options{
			Buttons: []dialog.Button{
				dialog.Button{
					Msg: "Keep",
					Action: gowid.MakeWidgetCallback("cb",
						func(app gowid.IApp, widget gowid.IWidget) {
							keepPackets.Close(app)
							next(app)
						},
					),
				},
				dialog.Button{
					Msg: "Delete",
					Action: gowid.MakeWidgetCallback("cb",
						func(app gowid.IApp, widget gowid.IWidget) {
							WriteToDeleted = true
							err := os.Remove(Loader.InterfaceFile())
							if err != nil {
								log.Errorf("Could not delete file %s: %v", Loader.InterfaceFile(), err)
							}
							keepPackets.Close(app)
							next(app)
						},
					),
				},
				dialog.Cancel,
			},
			NoShadow:        true,
			BackgroundStyle: gowid.MakePaletteRef("dialog"),
			BorderStyle:     gowid.MakePaletteRef("dialog"),
			ButtonStyle:     gowid.MakePaletteRef("dialog-button"),
		},
	)
	keepPackets.Open(appView, units(len(msgt)+20), app)
}

func reallyQuit(app gowid.IApp) {
	msgt := "Do you want to quit?"
	msg := text.New(msgt)
	YesNo = dialog.New(
		framed.NewSpace(hpadding.New(msg, hmiddle, fixed)),
		dialog.Options{
			Buttons: []dialog.Button{
				dialog.Button{
					Msg: "Ok",
					Action: gowid.MakeWidgetCallback("cb",
						func(app gowid.IApp, widget gowid.IWidget) {
							YesNo.Close(app)
							// (a) Loader is in interface mode (b) User did not set -w flag
							// (c) always-keep-pcap setting is unset (def false) or false
							if Loader.InterfaceFile() != "" && !WriteToSelected &&
								!profiles.ConfBool("main.always-keep-pcap", false) {
								askToSave(app, func(app gowid.IApp) {
									RequestQuit()
								})
							} else {
								RequestQuit()
							}
						},
					),
				},
				dialog.Cancel,
			},
			NoShadow:        true,
			BackgroundStyle: gowid.MakePaletteRef("dialog"),
			BorderStyle:     gowid.MakePaletteRef("dialog"),
			ButtonStyle:     gowid.MakePaletteRef("dialog-button"),
			Modal:           true,
		},
	)
	YesNo.Open(appView, units(len(msgt)+20), app)
}

func lastLineMode(app gowid.IApp) {
	MiniBuffer = minibuffer.New()

	MiniBuffer.Register("quit", minibufferFn(func(gowid.IApp, ...string) error {
		reallyQuit(app)
		return nil
	}))

	// force quit
	MiniBuffer.Register("q!", quietMinibufferFn(func(gowid.IApp, ...string) error {
		RequestQuit()
		return nil
	}))

	MiniBuffer.Register("no-theme", minibufferFn(func(app gowid.IApp, s ...string) error {
		mode := theme.Mode(app.GetColorMode()).String() // more concise
		profiles.DeleteConf(fmt.Sprintf("main.theme-%s", mode))
		ApplyCurrentTheme(app)
		SetupColors()
		var prof string
		if profiles.Current() != profiles.Default() {
			prof = fmt.Sprintf("in profile %s ", profiles.CurrentName())
		}
		OpenMessage(fmt.Sprintf("Cleared theme %sfor terminal mode %v.", prof, app.GetColorMode()), appView, app)
		return nil
	}))

	MiniBuffer.Register("convs", minibufferFn(func(gowid.IApp, ...string) error {
		openConvsUi(app)
		return nil
	}))

	MiniBuffer.Register("streams", minibufferFn(func(gowid.IApp, ...string) error {
		startStreamReassembly(app)
		return nil
	}))

	MiniBuffer.Register("capinfo", minibufferFn(func(gowid.IApp, ...string) error {
		startCapinfo(app)
		return nil
	}))

	MiniBuffer.Register("columns", minibufferFn(func(gowid.IApp, ...string) error {
		openEditColumns(app)
		return nil
	}))

	MiniBuffer.Register("wormhole", minibufferFn(func(gowid.IApp, ...string) error {
		openWormhole(app)
		return nil
	}))

	MiniBuffer.Register("menu", minibufferFn(func(gowid.IApp, ...string) error {
		openGeneralMenu(app)
		return nil
	}))

	MiniBuffer.Register("clear-packets", minibufferFn(func(gowid.IApp, ...string) error {
		reallyClear(app)
		return nil
	}))

	MiniBuffer.Register("clear-filter", minibufferFn(func(gowid.IApp, ...string) error {
		FilterWidget.SetValue("", app)
		RequestNewFilter(FilterWidget.Value(), app)
		return nil
	}))

	MiniBuffer.Register("marks", minibufferFn(func(gowid.IApp, ...string) error {
		OpenTemplatedDialogExt(appView, "Marks", fixed, ratio(0.6), app)
		return nil
	}))

	if runtime.GOOS != "windows" {
		MiniBuffer.Register("logs", minibufferFn(func(gowid.IApp, ...string) error {
			openLogsUi(app)
			return nil
		}))
		MiniBuffer.Register("config", minibufferFn(func(gowid.IApp, ...string) error {
			openConfigUi(app)
			return nil
		}))
	}

	MiniBuffer.Register("new-profile", minibufferFn(func(app gowid.IApp, s ...string) error {
		openNewProfile(app)
		return nil
	}))

	MiniBuffer.Register("set", setCommand{})

	// read new pcap
	MiniBuffer.Register("r", readCommand{complete: false})
	MiniBuffer.Register("e", readCommand{complete: false})
	MiniBuffer.Register("load", readCommand{complete: true})
	MiniBuffer.Register("recents", recentsCommand{})
	MiniBuffer.Register("filter", filterCommand{})
	MiniBuffer.Register("theme", themeCommand{})
	MiniBuffer.Register("profile", profileCommand{})
	MiniBuffer.Register("map", mapCommand{w: keyMapper})
	MiniBuffer.Register("unmap", unmapCommand{w: keyMapper})
	MiniBuffer.Register("help", helpCommand{})

	minibuffer.Open(MiniBuffer, mbView, ratio(1.0), app)
}

//======================================================================

func getCurrentStructModel(row int) *pdmltree.Model {
	return getCurrentStructModelWith(row, Loader.PsmlLoader)
}

// getCurrentStructModelWith will return a termshark model of a packet section of PDML given a row number,
// or nil if there is no model for the given row.
func getCurrentStructModelWith(row int, lock sync.Locker) *pdmltree.Model {
	var res *pdmltree.Model

	pktsPerLoad := Loader.PacketsPerLoad()
	row2 := (row / pktsPerLoad) * pktsPerLoad

	lock.Lock()
	defer lock.Unlock()
	if ws, ok := Loader.PacketCache.Get(row2); ok {
		srca := ws.(pcap.CacheEntry).Pdml
		if len(srca) > row%pktsPerLoad {
			data, err := xml.Marshal(srca[row%pktsPerLoad].Packet())
			if err != nil {
				log.Fatal(err)
			}

			res = pdmltree.DecodePacket(data)
		}
	}

	return res
}

//======================================================================

func reallyClear(app gowid.IApp) {
	msgt := "Do you want to clear current capture?"
	msg := text.New(msgt)
	YesNo = dialog.New(
		framed.NewSpace(hpadding.New(msg, hmiddle, fixed)),
		dialog.Options{
			Buttons: []dialog.Button{
				dialog.Button{
					Msg: "Ok",
					Action: gowid.MakeWidgetCallback("cb",
						func(app gowid.IApp, w gowid.IWidget) {
							YesNo.Close(app)
							Loader.ClearPcap(
								pcap.HandlerList{
									SimpleErrors{},
									MakePacketViewUpdater(),
									MakeUpdateCurrentCaptureInTitle(),
									ManageStreamCache{},
									ManageCapinfoCache{},
									SetStructWidgets{Loader}, // for OnClear
									ClearMarksHandler{},
									ManageSearchData{},
									CancelledMessage{},
								},
							)
						},
					),
				},
				dialog.Cancel,
			},
			NoShadow:        true,
			BackgroundStyle: gowid.MakePaletteRef("dialog"),
			BorderStyle:     gowid.MakePaletteRef("dialog"),
			ButtonStyle:     gowid.MakePaletteRef("dialog-button"),
		},
	)
	YesNo.Open(mainViewNoKeys, units(len(msgt)+28), app)
}

//======================================================================

func appKeysResize1(evk *tcell.EventKey, app gowid.IApp) bool {
	handled := true
	if evk.Rune() == '+' {
		mainviewRows.AdjustOffset(2, 6, resizable.Add1, app)
	} else if evk.Rune() == '-' {
		mainviewRows.AdjustOffset(2, 6, resizable.Subtract1, app)
	} else {
		handled = false
	}
	return handled
}

func appKeysResize2(evk *tcell.EventKey, app gowid.IApp) bool {
	handled := true
	if evk.Rune() == '+' {
		mainviewRows.AdjustOffset(4, 6, resizable.Add1, app)
	} else if evk.Rune() == '-' {
		mainviewRows.AdjustOffset(4, 6, resizable.Subtract1, app)
	} else {
		handled = false
	}
	return handled
}

func altview1ColsKeyPress(evk *tcell.EventKey, app gowid.IApp) bool {
	handled := true
	if evk.Rune() == '>' {
		altview1Cols.AdjustOffset(0, 2, resizable.Add1, app)
	} else if evk.Rune() == '<' {
		altview1Cols.AdjustOffset(0, 2, resizable.Subtract1, app)
	} else {
		handled = false
	}
	return handled
}

func altview1PileKeyPress(evk *tcell.EventKey, app gowid.IApp) bool {
	handled := true
	if evk.Rune() == '+' {
		altview1Pile.AdjustOffset(0, 2, resizable.Add1, app)
	} else if evk.Rune() == '-' {
		altview1Pile.AdjustOffset(0, 2, resizable.Subtract1, app)
	} else {
		handled = false
	}
	return handled
}

func altview2ColsKeyPress(evk *tcell.EventKey, app gowid.IApp) bool {
	handled := true
	if evk.Rune() == '>' {
		altview2Cols.AdjustOffset(0, 2, resizable.Add1, app)
	} else if evk.Rune() == '<' {
		altview2Cols.AdjustOffset(0, 2, resizable.Subtract1, app)
	} else {
		handled = false
	}
	return handled
}

func altview2PileKeyPress(evk *tcell.EventKey, app gowid.IApp) bool {
	handled := true
	if evk.Rune() == '+' {
		altview2Pile.AdjustOffset(0, 2, resizable.Add1, app)
	} else if evk.Rune() == '-' {
		altview2Pile.AdjustOffset(0, 2, resizable.Subtract1, app)
	} else {
		handled = false
	}
	return handled
}

func copyModeExitKeys(evk *tcell.EventKey, app gowid.IApp) bool {
	return copyModeExitKeysClipped(evk, 0, app)
}

// Used for limiting samples of reassembled streams
func copyModeExitKeys20(evk *tcell.EventKey, app gowid.IApp) bool {
	return copyModeExitKeysClipped(evk, 20, app)
}

func copyModeExitKeysClipped(evk *tcell.EventKey, copyLen int, app gowid.IApp) bool {
	handled := false
	if app.InCopyMode() {
		handled = true

		switch evk.Key() {
		case tcell.KeyRune:
			switch evk.Rune() {
			case 'q', 'c':
				app.InCopyMode(false)
			case '?':
				OpenTemplatedDialog(appView, "CopyModeHelp", app)
			}
		case tcell.KeyEscape:
			app.InCopyMode(false)
		case tcell.KeyCtrlC:
			processCopyChoices(copyLen, app)
		case tcell.KeyRight:
			cl := app.CopyModeClaimedAt()
			app.CopyModeClaimedAt(cl + 1)
			app.RefreshCopyMode()
		case tcell.KeyLeft:
			cl := app.CopyModeClaimedAt()
			if cl > 0 {
				app.CopyModeClaimedAt(cl - 1)
				app.RefreshCopyMode()
			}
		}
	}
	return handled
}

func copyModeEnterKeys(evk *tcell.EventKey, app gowid.IApp) bool {
	handled := false
	if !app.InCopyMode() {
		switch evk.Key() {
		case tcell.KeyRune:
			switch evk.Rune() {
			case 'c':
				app.InCopyMode(true)
				handled = true
			}
		}
	}
	return handled
}

func setFocusOnPacketList(app gowid.IApp) {
	gowid.SetFocusPath(mainview, mainviewPaths[0], app)
	gowid.SetFocusPath(altview1, altview1Paths[0], app)
	gowid.SetFocusPath(altview2, altview2Paths[0], app)
	gowid.SetFocusPath(viewOnlyPacketList, maxViewPath, app)
}

func setFocusOnPacketStruct(app gowid.IApp) {
	gowid.SetFocusPath(mainview, mainviewPaths[1], app)
	gowid.SetFocusPath(altview1, altview1Paths[1], app)
	gowid.SetFocusPath(altview2, altview2Paths[1], app)
	gowid.SetFocusPath(viewOnlyPacketStructure, maxViewPath, app)
}

func setFocusOnPacketHex(app gowid.IApp) {
	gowid.SetFocusPath(mainview, mainviewPaths[2], app)
	gowid.SetFocusPath(altview1, altview1Paths[2], app)
	gowid.SetFocusPath(altview2, altview2Paths[2], app)
	gowid.SetFocusPath(viewOnlyPacketHex, maxViewPath, app)
}

func setFocusOnDisplayFilter(app gowid.IApp) {
	gowid.SetFocusPath(mainview, filterPathMain, app)
	gowid.SetFocusPath(altview1, filterPathAlt, app)
	gowid.SetFocusPath(altview2, filterPathAlt, app)
	gowid.SetFocusPath(viewOnlyPacketList, filterPathMax, app)
	gowid.SetFocusPath(viewOnlyPacketStructure, filterPathMax, app)
	gowid.SetFocusPath(viewOnlyPacketHex, filterPathMax, app)
}

func setFocusOnSearch(app gowid.IApp) {
	gowid.SetFocusPath(mainview, searchPathMain, app)
	gowid.SetFocusPath(altview1, searchPathAlt, app)
	gowid.SetFocusPath(altview2, searchPathAlt, app)
	gowid.SetFocusPath(viewOnlyPacketList, searchPathMax, app)
	gowid.SetFocusPath(viewOnlyPacketStructure, searchPathMax, app)
	gowid.SetFocusPath(viewOnlyPacketHex, searchPathMax, app)
}

func clearOffsets(app gowid.IApp) {
	if mainViewNoKeys.SubWidget() == mainview {
		mainviewRows.SetOffsets([]resizable.Offset{}, app)
	} else if mainViewNoKeys.SubWidget() == altview1 {
		altview1Cols.SetOffsets([]resizable.Offset{}, app)
		altview1Pile.SetOffsets([]resizable.Offset{}, app)
	} else {
		altview2Cols.SetOffsets([]resizable.Offset{}, app)
		altview2Pile.SetOffsets([]resizable.Offset{}, app)
	}
}

func packetNumberFromCurrentTableRow() (termshark.JumpPos, error) {
	tablePos, err := packetListView.FocusXY() // e.g. table position 5
	if err != nil {
		return termshark.JumpPos{}, fmt.Errorf("No packet in focus: %v", err)
	}
	return packetNumberFromTableRow(tablePos.Row)
}

func tableRowFromPacketNumber(savedPacket int) (int, error) {
	// Map e.g. packet number #123 to the index in the PSML array - e.g. index 10 (order of psml load)
	packetRowId, ok := Loader.PacketNumberMap[savedPacket]
	if !ok {
		return -1, fmt.Errorf("Error finding packet %v", savedPacket)
	}
	// This psml order is also the table RowId order. The table might be sorted though, so
	// map this RowId to the actual table row, so we can change focus to it
	tableRow, ok := packetListView.InvertedModel().IdentifierToRow(table.RowId(packetRowId))
	if !ok {
		return -1, fmt.Errorf("Error looking up packet %v", packetRowId)
	}

	return tableRow, nil
}

func packetNumberFromTableRow(tableRow int) (termshark.JumpPos, error) {
	packetRowId, ok := packetListView.Model().RowIdentifier(tableRow)
	if !ok {
		return termshark.JumpPos{}, fmt.Errorf("Error looking up packet at row %v", tableRow)
	}

	// e.g. packet #123

	var summary string
	if len(Loader.PsmlData()) > int(packetRowId) {
		summary = psmlSummary(Loader.PsmlData()[packetRowId]).String()
	}

	if int(packetRowId) >= len(Loader.PsmlData()) {
		return termshark.JumpPos{}, fmt.Errorf("Packet %d is not loaded.", packetRowId)
	}

	packetNum, err := strconv.Atoi(Loader.PsmlData()[packetRowId][0])
	if err != nil {
		return termshark.JumpPos{}, fmt.Errorf("Unexpected error determining no. of packet %d: %v.", tableRow, err)
	}

	return termshark.JumpPos{
		Pos:     packetNum,
		Summary: summary,
	}, nil
}

func searchOpen() bool {
	return filterHolder.SubWidget() == filterWithSearch
}

func searchIsActive() bool {
	return stopCurrentSearch != nil
}

func searchPacketsMainView(evk *tcell.EventKey, app gowid.IApp) bool {
	handled := true

	if evk.Key() == tcell.KeyCtrlF {
		if !searchOpen() {
			filterHolder.SetSubWidget(filterWithSearch, app)
			setFocusOnSearch(app)
		} else {
			// If it's open and focus is on the text area for search, then close it
			if SearchWidget != nil && SearchWidget.FocusIsOnFilter() {
				filterHolder.SetSubWidget(filterWithoutSearch, app)
				// This seems to make the most sense
				setFocusOnPacketList(app)
			} else {
				// Otherwise, put focus on the text area. This provides for a quick
				// way to get control back on the search text area - ctrl-f will do it.
				// Closing search is then just two ctrl-f keypresses at most.
				setFocusOnSearch(app)
			}
		}
	} else {
		handled = false
	}

	return handled
}

// These only apply to the traditional wireshark-like main view
func vimKeysMainView(evk *tcell.EventKey, app gowid.IApp) bool {
	handled := true

	if evk.Key() == tcell.KeyCtrlW && keyState.PartialCtrlWCmd {
		cycleView(app, true, tabViewsForward)
	} else if evk.Key() == tcell.KeyRune && evk.Rune() == '=' && keyState.PartialCtrlWCmd {
		clearOffsets(app)
	} else if evk.Key() == tcell.KeyRune && evk.Rune() >= 'a' && evk.Rune() <= 'z' && keyState.PartialmCmd {
		if packetListView != nil {
			tablePos, err := packetListView.FocusXY() // e.g. table position 5
			if err != nil {
				OpenError(fmt.Sprintf("No packet in focus: %v", err), app)
			} else {
				jpos, err := packetNumberFromTableRow(tablePos.Row)
				if err != nil {
					OpenError(err.Error(), app)
				} else {
					marksMap[evk.Rune()] = jpos
					OpenMessage(fmt.Sprintf("Local mark '%c' set to packet %v.", evk.Rune(), jpos.Pos), appView, app)
				}
			}
		}

	} else if evk.Key() == tcell.KeyRune && evk.Rune() >= 'A' && evk.Rune() <= 'Z' && keyState.PartialmCmd {

		if Loader != nil {
			if Loader.Pcap() != "" {
				if packetListView != nil {
					tablePos, err := packetListView.FocusXY()
					if err != nil {
						OpenError(fmt.Sprintf("No packet in focus: %v", err), app)
					} else {
						jpos, err := packetNumberFromTableRow(tablePos.Row)
						if err != nil {
							OpenError(err.Error(), app)
						} else {
							globalMarksMap[evk.Rune()] = termshark.GlobalJumpPos{
								JumpPos:  jpos,
								Filename: Loader.Pcap(),
							}
							termshark.SaveGlobalMarks(globalMarksMap)
							OpenMessage(fmt.Sprintf("Global mark '%c' set to packet %v.", evk.Rune(), jpos.Pos), appView, app)
						}
					}
				}
			}
		}

	} else if evk.Key() == tcell.KeyRune && evk.Rune() >= 'a' && evk.Rune() <= 'z' && keyState.PartialQuoteCmd {
		if packetListView != nil {
			markedPacket, ok := marksMap[evk.Rune()]
			if ok {
				tableRow, err := tableRowFromPacketNumber(markedPacket.Pos)
				if err != nil {
					OpenError(err.Error(), app)
				} else {

					tableCol := 0
					curTablePos, err := packetListView.FocusXY()
					if err == nil {
						tableCol = curTablePos.Column
					}

					pn, _ := packetNumberFromCurrentTableRow() // save for ''
					lastJumpPos = pn.Pos

					packetListView.SetFocusXY(app, table.Coords{Column: tableCol, Row: tableRow})
				}
			}
		}

	} else if evk.Key() == tcell.KeyRune && evk.Rune() >= 'A' && evk.Rune() <= 'Z' && keyState.PartialQuoteCmd {
		markedPacket, ok := globalMarksMap[evk.Rune()]
		if !ok {
			OpenError("Mark not found.", app)
		} else {
			if Loader.Pcap() != markedPacket.Filename {
				MaybeKeepThenRequestLoadPcap(markedPacket.Filename, FilterWidget.Value(), markedPacket, app)
			} else {

				if packetListView != nil {
					tableRow, err := tableRowFromPacketNumber(markedPacket.Pos)
					if err != nil {
						OpenError(err.Error(), app)
					} else {

						tableCol := 0
						curTablePos, err := packetListView.FocusXY()
						if err == nil {
							tableCol = curTablePos.Column
						}

						pn, _ := packetNumberFromCurrentTableRow() // save for ''
						lastJumpPos = pn.Pos

						packetListView.SetFocusXY(app, table.Coords{Column: tableCol, Row: tableRow})
					}
				}
			}
		}

	} else if evk.Key() == tcell.KeyRune && evk.Rune() == '\'' && keyState.PartialQuoteCmd {
		if packetListView != nil {
			tablePos, err := packetListView.FocusXY()
			if err != nil {
				OpenError(fmt.Sprintf("No packet in focus: %v", err), app)
			} else {
				// which packet number was saved as a mark
				savedPacket := lastJumpPos
				if savedPacket != -1 {
					// Map that packet number #123 to the index in the PSML array - e.g. index 10 (order of psml load)
					if packetRowId, ok := Loader.PacketNumberMap[savedPacket]; !ok {
						OpenError(fmt.Sprintf("Error finding packet %v", savedPacket), app)
					} else {
						// This psml order is also the table RowId order. The table might be sorted though, so
						// map this RowId to the actual table row, so we can change focus to it
						if tableRow, ok := packetListView.InvertedModel().IdentifierToRow(table.RowId(packetRowId)); !ok {
							OpenError(fmt.Sprintf("Error looking up packet %v", packetRowId), app)
						} else {
							pn, _ := packetNumberFromCurrentTableRow() // save for ''
							lastJumpPos = pn.Pos

							packetListView.SetFocusXY(app, table.Coords{Column: tablePos.Column, Row: tableRow})
						}
					}
				}
			}
		}

	} else {
		handled = false
	}

	return handled
}

func currentlyFocusedViewNotHex() bool {
	return currentlyFocusedViewNotByIndex(2)
}

func currentlyFocusedViewNotStruct() bool {
	return currentlyFocusedViewNotByIndex(1)
}

func currentlyFocusedViewNotByIndex(idx int) bool {
	if mainViewNoKeys.SubWidget() == mainview {
		v1p := gowid.FocusPath(mainview)
		if deep.Equal(v1p, mainviewPaths[idx]) != nil { // it's not hex
			return true
		}
	} else if mainViewNoKeys.SubWidget() == altview1 {
		v2p := gowid.FocusPath(altview1)
		if deep.Equal(v2p, altview1Paths[idx]) != nil { // it's not hex
			return true
		}
	} else { // altview2
		v3p := gowid.FocusPath(altview2)
		if deep.Equal(v3p, altview2Paths[idx]) != nil { // it's not hex
			return true
		}
	}
	return false
}

// Move focus among the packet list view, structure view and hex view
func cycleView(app gowid.IApp, forward bool, tabMap map[gowid.IWidget]gowid.IWidget) {
	if v, ok := tabMap[mainViewNoKeys.SubWidget()]; ok {
		mainViewNoKeys.SetSubWidget(v, app)
	}

	gowid.SetFocusPath(viewOnlyPacketList, maxViewPath, app)
	gowid.SetFocusPath(viewOnlyPacketStructure, maxViewPath, app)
	gowid.SetFocusPath(viewOnlyPacketHex, maxViewPath, app)

	if packetStructureViewHolder.SubWidget() == MissingMsgw {
		setFocusOnPacketList(app)
	} else {
		newidx := -1
		if mainViewNoKeys.SubWidget() == mainview {
			v1p := gowid.FocusPath(mainview)
			if deep.Equal(v1p, mainviewPaths[0]) == nil {
				newidx = gwutil.If(forward, 1, 2).(int)
			} else if deep.Equal(v1p, mainviewPaths[1]) == nil {
				newidx = gwutil.If(forward, 2, 0).(int)
			} else {
				newidx = gwutil.If(forward, 0, 1).(int)
			}
		} else if mainViewNoKeys.SubWidget() == altview1 {
			v2p := gowid.FocusPath(altview1)
			if deep.Equal(v2p, altview1Paths[0]) == nil {
				newidx = gwutil.If(forward, 1, 2).(int)
			} else if deep.Equal(v2p, altview1Paths[1]) == nil {
				newidx = gwutil.If(forward, 2, 0).(int)
			} else {
				newidx = gwutil.If(forward, 0, 1).(int)
			}
		} else if mainViewNoKeys.SubWidget() == altview2 {
			v3p := gowid.FocusPath(altview2)
			if deep.Equal(v3p, altview2Paths[0]) == nil {
				newidx = gwutil.If(forward, 1, 2).(int)
			} else if deep.Equal(v3p, altview2Paths[1]) == nil {
				newidx = gwutil.If(forward, 2, 0).(int)
			} else {
				newidx = gwutil.If(forward, 0, 1).(int)
			}
		}

		if newidx != -1 {
			// Keep the views in sync
			gowid.SetFocusPath(mainview, mainviewPaths[newidx], app)
			gowid.SetFocusPath(altview1, altview1Paths[newidx], app)
			gowid.SetFocusPath(altview2, altview2Paths[newidx], app)
		}
	}
}

// Keys for the main view - packet list, structure, etc
func mainKeyPress(evk *tcell.EventKey, app gowid.IApp) bool {
	handled := true

	isrune := evk.Key() == tcell.KeyRune

	if evk.Key() == tcell.KeyCtrlC && searchIsActive() {
		stopCurrentSearch.RequestStop(app)
	} else if evk.Key() == tcell.KeyCtrlC && Loader.PsmlLoader.IsLoading() {
		Loader.StopLoadPsmlAndIface(NoHandlers{}) // iface and psml
	} else if evk.Key() == tcell.KeyTAB || evk.Key() == tcell.KeyBacktab {
		isTab := (evk.Key() == tcell.KeyTab)
		var tabMap map[gowid.IWidget]gowid.IWidget
		if isTab {
			tabMap = tabViewsForward
		} else {
			tabMap = tabViewsBackward
		}

		cycleView(app, isTab, tabMap)

	} else if isrune && evk.Rune() == '|' {
		if mainViewNoKeys.SubWidget() == mainview {
			mainViewNoKeys.SetSubWidget(altview1, app)
			profiles.SetConf("main.layout", "altview1")
		} else if mainViewNoKeys.SubWidget() == altview1 {
			mainViewNoKeys.SetSubWidget(altview2, app)
			profiles.SetConf("main.layout", "altview2")
		} else {
			mainViewNoKeys.SetSubWidget(mainview, app)
			profiles.SetConf("main.layout", "mainview")
		}
	} else if isrune && evk.Rune() == '\\' {
		w := mainViewNoKeys.SubWidget()
		fp := gowid.FocusPath(w)
		if w == viewOnlyPacketList || w == viewOnlyPacketStructure || w == viewOnlyPacketHex {
			switch profiles.ConfString("main.layout", "mainview") {
			case "altview1":
				mainViewNoKeys.SetSubWidget(altview1, app)
			case "altview2":
				mainViewNoKeys.SetSubWidget(altview2, app)
			default:
				mainViewNoKeys.SetSubWidget(mainview, app)
			}
			if deep.Equal(fp, maxViewPath) == nil {
				switch w {
				case viewOnlyPacketList:
					setFocusOnPacketList(app)
				case viewOnlyPacketStructure:
					setFocusOnPacketStruct(app)
				case viewOnlyPacketHex:
					setFocusOnPacketList(app)
				}
			}
		} else {
			gotov := 0
			if mainViewNoKeys.SubWidget() == mainview {
				v1p := gowid.FocusPath(mainview)
				if deep.Equal(v1p, mainviewPaths[0]) == nil {
					gotov = 0
				} else if deep.Equal(v1p, mainviewPaths[1]) == nil {
					gotov = 1
				} else {
					gotov = 2
				}
			} else if mainViewNoKeys.SubWidget() == altview1 {
				v2p := gowid.FocusPath(altview1)
				if deep.Equal(v2p, altview1Paths[0]) == nil {
					gotov = 0
				} else if deep.Equal(v2p, altview1Paths[1]) == nil {
					gotov = 1
				} else {
					gotov = 2
				}
			} else if mainViewNoKeys.SubWidget() == altview2 {
				v3p := gowid.FocusPath(altview2)
				if deep.Equal(v3p, altview2Paths[0]) == nil {
					gotov = 0
				} else if deep.Equal(v3p, altview2Paths[1]) == nil {
					gotov = 1
				} else {
					gotov = 2
				}
			}

			switch gotov {
			case 0:
				mainViewNoKeys.SetSubWidget(viewOnlyPacketList, app)
				if deep.Equal(fp, maxViewPath) == nil {
					gowid.SetFocusPath(viewOnlyPacketList, maxViewPath, app)
				}
			case 1:
				mainViewNoKeys.SetSubWidget(viewOnlyPacketStructure, app)
				if deep.Equal(fp, maxViewPath) == nil {
					gowid.SetFocusPath(viewOnlyPacketStructure, maxViewPath, app)
				}
			case 2:
				mainViewNoKeys.SetSubWidget(viewOnlyPacketHex, app)
				if deep.Equal(fp, maxViewPath) == nil {
					gowid.SetFocusPath(viewOnlyPacketHex, maxViewPath, app)
				}
			}

		}
	} else if isrune && evk.Rune() == '/' {
		setFocusOnDisplayFilter(app)
	} else {
		handled = false
	}
	return handled
}

func focusOnMenuButton(app gowid.IApp) {
	gowid.SetFocusPath(mainview, menuPathMain, app)
	gowid.SetFocusPath(altview1, menuPathAlt, app)
	gowid.SetFocusPath(altview2, menuPathAlt, app)
	gowid.SetFocusPath(viewOnlyPacketList, menuPathMax, app)
	gowid.SetFocusPath(viewOnlyPacketStructure, menuPathMax, app)
	gowid.SetFocusPath(viewOnlyPacketHex, menuPathMax, app)
}

func openGeneralMenu(app gowid.IApp) {
	focusOnMenuButton(app)
	multiMenu1Opener.OpenMenu(generalMenu, openMenuSite, app)
}

// Keys for the whole app, applicable whichever view is frontmost
func appKeyPress(evk *tcell.EventKey, app gowid.IApp) bool {
	handled := true
	isrune := evk.Key() == tcell.KeyRune

	if evk.Key() == tcell.KeyCtrlC {
		reallyQuit(app)
	} else if evk.Key() == tcell.KeyCtrlL {
		app.Sync()
	} else if isrune && (evk.Rune() == 'q' || evk.Rune() == 'Q') {
		reallyQuit(app)
	} else if isrune && evk.Rune() == ':' {
		lastLineMode(app)
	} else if evk.Key() == tcell.KeyEscape {
		focusOnMenuButton(app)
	} else if isrune && evk.Rune() == '?' {
		OpenTemplatedDialog(appView, "UIHelp", app)
	} else if isrune && evk.Rune() == 'Z' && keyState.PartialZCmd {
		RequestQuit()
	} else if isrune && evk.Rune() == 'Z' {
		keyState.PartialZCmd = true
	} else if isrune && evk.Rune() == 'm' {
		keyState.PartialmCmd = true
	} else if isrune && evk.Rune() == '\'' {
		keyState.PartialQuoteCmd = true
	} else if isrune && evk.Rune() == 'g' {
		keyState.PartialgCmd = true
	} else if evk.Key() == tcell.KeyCtrlW {
		keyState.PartialCtrlWCmd = true
	} else if isrune && evk.Rune() >= '0' && evk.Rune() <= '9' {
		if keyState.NumberPrefix == -1 {
			keyState.NumberPrefix = int(evk.Rune() - '0')
		} else {
			keyState.NumberPrefix = (10 * keyState.NumberPrefix) + (int(evk.Rune() - '0'))
		}
	} else {
		handled = false
	}
	return handled
}

type LoadResult struct {
	packetTree []*pdmltree.Model
	headers    []string
	packetList [][]string
}

func IsProgressIndeterminate() bool {
	return progressHolder.SubWidget() == loadSpinner
}

func SetProgressDeterminateFor(app gowid.IApp, owner WidgetOwner) {
	if progressOwner == 0 || progressOwner == owner {
		progressOwner = owner
		progressHolder.SetSubWidget(loadProgress, app)
	}
}

func SetProgressIndeterminateFor(app gowid.IApp, owner WidgetOwner) {
	if progressOwner == 0 || progressOwner == owner {
		progressOwner = owner
		progressHolder.SetSubWidget(loadSpinner, app)
	}
}

func ClearProgressWidgetFor(app gowid.IApp, owner WidgetOwner) {
	if progressOwner != owner {
		return
	}

	ds := filterCols.Dimensions()
	sw := filterCols.SubWidgets()
	sw[progWidgetIdx] = nullw
	ds[progWidgetIdx] = fixed
	filterCols.SetSubWidgets(sw, app)
	filterCols.SetDimensions(ds, app)

	progressOwner = NoOwner
}

func createLoaderProgressWidget() (*button.Widget, *columns.Widget) {
	btn, cols := createProgressWidget()

	btn.OnClick(gowid.MakeWidgetCallback("loaderstop", func(app gowid.IApp, w gowid.IWidget) {
		Loader.StopLoadPsmlAndIface(NoHandlers{}) // psml and iface
	}))

	return btn, cols
}

func createProgressWidget() (*button.Widget, *columns.Widget) {
	stop := button.New(text.New("Stop"))
	stop2 := styled.NewExt(stop, gowid.MakePaletteRef("button"), gowid.MakePaletteRef("button-focus"))

	prog := vpadding.New(progressHolder, gowid.VAlignTop{}, flow)
	prog2 := columns.New([]gowid.IContainerWidget{
		&gowid.ContainerWidget{
			IWidget: prog,
			D:       weight(1),
		},
		colSpace,
		&gowid.ContainerWidget{
			IWidget: stop2,
			D:       fixed,
		},
	})

	return stop, prog2
}

func SetProgressWidget(app gowid.IApp) {
	SetProgressWidgetCustom(app, loadProg, LoaderOwns)
}

func SetSearchProgressWidget(app gowid.IApp) {
	SetProgressWidgetCustom(app, searchProg, SearchOwns)
}

func SetProgressWidgetCustom(app gowid.IApp, c *columns.Widget, owner WidgetOwner) {

	if progressOwner != owner && progressOwner != 0 {
		return
	}

	ds := filterCols.Dimensions()
	sw := filterCols.SubWidgets()
	sw[progWidgetIdx] = c
	ds[progWidgetIdx] = weight(33)
	filterCols.SetSubWidgets(sw, app)
	filterCols.SetDimensions(ds, app)
}

// setLowerWidgets will set the packet structure and packet hex views, if there
// is suitable data to display. If not, they are left as-is.
func setLowerWidgets(app gowid.IApp) {
	var sw1 gowid.IWidget
	var sw2 gowid.IWidget
	if packetListView != nil {
		if fxy, err := packetListView.FocusXY(); err == nil {
			row2, _ := packetListView.Model().RowIdentifier(fxy.Row)
			row := int(row2)

			hex := getHexWidgetToDisplay(row)
			if hex != nil {
				sw1 = enableselected.New(
					withscrollbar.New(
						hex,
						withscrollbar.Options{
							HideIfContentFits: true,
						},
					),
				)
			}

			str := getStructWidgetToDisplay(row, app)
			if str != nil {
				sw2 = enableselected.New(str)
			}
		}
	}
	if sw1 != nil {
		packetHexViewHolder.SetSubWidget(sw1, app)
		StopEmptyHexViewTimer()
	} else {
		// If autoscroll is on, it's annoying to see the constant loading message, so
		// suppress and just remain on the last displayed hex
		timer := false
		if AutoScroll {
			// Only displaying loading if the current panel is blank. If it's data, leave the data
			if packetHexViewHolder.SubWidget() == nullw {
				timer = true
			}
		} else {
			if packetHexViewHolder.SubWidget() != MissingMsgw {
				timer = true
			}
		}

		if timer {
			if EmptyHexViewTimer == nil {
				EmptyHexViewTimer = time.AfterFunc(time.Duration(1000)*time.Millisecond, func() {
					app.Run(gowid.RunFunction(func(app gowid.IApp) {
						singlePacketViewMsgHolder.SetSubWidget(Loadingw, app)
						packetHexViewHolder.SetSubWidget(MissingMsgw, app)
					}))
				})
			}
		}
	}
	if sw2 != nil {
		packetStructureViewHolder.SetSubWidget(sw2, app)
		StopEmptyStructViewTimer()
	} else {
		timer := false
		if AutoScroll {
			if packetStructureViewHolder.SubWidget() == nullw {
				timer = true
			}
		} else {
			if packetStructureViewHolder.SubWidget() != MissingMsgw {
				timer = true
			}
		}

		// If autoscroll is on, it's annoying to see the constant loading message, so
		// suppress and just remain on the last displayed hex
		if timer {
			if EmptyStructViewTimer == nil {
				EmptyStructViewTimer = time.AfterFunc(time.Duration(1000)*time.Millisecond, func() {
					app.Run(gowid.RunFunction(func(app gowid.IApp) {
						singlePacketViewMsgHolder.SetSubWidget(Loadingw, app)
						packetStructureViewHolder.SetSubWidget(MissingMsgw, app)
					}))
				})
			}
		}
	}

}

func makePacketListModel(psml iPsmlInfo, app gowid.IApp) *psmlmodel.Model {
	headers := psml.PsmlHeaders()

	avgs := psml.PsmlAverageLengths()
	maxs := psml.PsmlMaxLengths()
	widths := make([]gowid.IWidgetDimension, 0, len(avgs))
	for i := 0; i < len(avgs); i++ {
		titleLen := 0
		if i < len(headers) {
			titleLen = len(headers[i]) + 1 // add 1 because the table clears the last cell
		}
		max := gwutil.Max(maxs[i], titleLen)

		// in case there isn't any data yet
		avg := titleLen
		if !avgs[i].IsNone() {
			avg = gwutil.Max(avgs[i].Val(), titleLen)
		}
		// This makes the UI look nicer - an extra column of space when the columns are
		// packed tightly and each column is usually full.
		if avg == max {
			widths = append(widths, weightupto(avg, max+1))
		} else {
			widths = append(widths, weightupto(avg, max))
		}
	}

	packetPsmlTableModel := table.NewSimpleModel(
		headers,
		psml.PsmlData(),
		table.SimpleOptions{
			Style: table.StyleOptions{
				VerticalSeparator:   fill.New(' '),
				HeaderStyleProvided: true,
				HeaderStyleFocus:    gowid.MakePaletteRef("packet-list-cell-focus"),
				CellStyleProvided:   true,
				CellStyleSelected:   gowid.MakePaletteRef("packet-list-cell-selected"),
				CellStyleFocus:      gowid.MakePaletteRef("packet-list-cell-focus"),
			},
			Layout: table.LayoutOptions{
				Widths: widths,
			},
		},
	)

	expandingModel := psmlmodel.New(
		packetPsmlTableModel,
		gowid.MakePaletteRef("packet-list-row-focus"),
	)

	// No need to refetch the information from the TOML file each time this is
	// called. Use a globally cached version
	cols := shark.GetPsmlColumnFormatCached()

	if len(expandingModel.Comparators) > 0 {
		for i, _ := range expandingModel.Comparators {
			if i < len(widths) && i < len(cols) {
				if field, ok := shark.AllowedColumnFormats[cols[i].Field.Token]; ok {
					if field.Comparator != nil {
						expandingModel.Comparators[i] = field.Comparator
					}
				}
			}
		}
	}

	return expandingModel
}

func updatePacketListWithData(psml iPsmlInfo, app gowid.IApp) {
	packetListView.colors = psml.PsmlColors() // otherwise this isn't updated
	model := makePacketListModel(psml, app)
	newPacketsArrived = true
	packetListTable.SetModel(model, app)
	newPacketsArrived = false
	if AutoScroll {
		coords, err := packetListView.FocusXY()
		if err == nil {
			coords.Row = packetListTable.Length() - 1
			newPacketsArrived = true
			// Set focus on the last item in the view, then...
			packetListView.SetFocusXY(app, coords)
			newPacketsArrived = false
		}
		// ... adjust the widget so it is rendering with the last item at the bottom.
		packetListTable.GoToBottom(app)
	}
	// Only do this once, the first time.
	if !packetListView.didFirstAutoFocus && len(psml.PsmlData()) > 0 {
		packetListView.SetFocusOnData(app)
		packetListView.didFirstAutoFocus = true
	}
}

// don't claim the keypress
func ApplyAutoScroll(ev *tcell.EventKey, app gowid.IApp) bool {
	doit := false
	reenableAutoScroll = false
	switch ev.Key() {
	case tcell.KeyRune:
		if ev.Rune() == 'G' {
			doit = true
		}
	case tcell.KeyEnd:
		doit = true
	}
	if doit {
		if profiles.ConfBool("main.auto-scroll", true) {
			AutoScroll = true
			reenableAutoScroll = true // when packet updates come, helps
			// understand that AutoScroll should not be disabled again
		}
	}
	return false
}

type iPsmlInfo interface {
	PsmlData() [][]string
	PsmlHeaders() []string
	PsmlColors() []pcap.PacketColors
	PsmlAverageLengths() []gwutil.IntOption
	PsmlMaxLengths() []int
}

func setPacketListWidgets(psml iPsmlInfo, app gowid.IApp) {
	expandingModel := makePacketListModel(psml, app)

	packetListTable = &table.BoundedWidget{Widget: table.New(expandingModel)}
	packetListView = NewPsmlTableRowWidget(
		NewRowFocusTableWidget(
			packetListTable,
			"packet-list-row-selected",
			"packet-list-row-focus",
		),
		psml.PsmlColors(),
	)

	packetListView.OnFocusChanged(gowid.MakeWidgetCallback("cb", func(app gowid.IApp, w gowid.IWidget) {
		fxy, err := packetListView.FocusXY()
		if err != nil {
			return
		}

		if !newPacketsArrived && !reenableAutoScroll {
			// this focus change must've been user-initiated, so stop auto-scrolling with new packets.
			// This mimics Wireshark's behavior. Note that if the user hits the end key, this may
			// update the view and run this callback, but end means to resume auto-scrolling if it's
			// enabled, so we should not promptly disable it again
			AutoScroll = false
		}

		row2 := fxy.Row
		row3, gotrow := packetListView.Model().RowIdentifier(row2)
		row := int(row3)

		if gotrow && row >= 0 {

			pktsPerLoad := Loader.PacketsPerLoad()

			rowm := row % pktsPerLoad

			CacheRequests = CacheRequests[:0]

			CacheRequests = append(CacheRequests, pcap.LoadPcapSlice{
				Row:           (row / pktsPerLoad) * pktsPerLoad,
				CancelCurrent: true,
			})
			if rowm > pktsPerLoad/2 {
				// Optimistically load the batch below this one
				CacheRequests = append(CacheRequests, pcap.LoadPcapSlice{
					Row: ((row / pktsPerLoad) + 1) * pktsPerLoad,
				})
			} else {
				// Optimistically load the batch above this one
				row2 := ((row / pktsPerLoad) - 1) * pktsPerLoad
				if row2 < 0 {
					row2 = 0
				}
				CacheRequests = append(CacheRequests, pcap.LoadPcapSlice{
					Row: row2,
				})
			}

			CacheRequestsChan <- struct{}{}
		}

		// When the focus changes, update the hex and struct view. If they cannot
		// be populated, display a loading message

		setLowerWidgets(app)
	}))

	withScrollbar := withscrollbar.New(packetListView, withscrollbar.Options{
		HideIfContentFits: true,
	})
	selme := enableselected.New(withScrollbar)
	keys := appkeys.New(
		selme,
		tableutil.GotoHandler(&tableutil.GoToAdapter{
			BoundedWidget: packetListTable,
			KeyState:      &keyState,
		}),
	)

	packetListViewHolder.SetSubWidget(keys, app)
}

func expandStructWidgetAtPosition(row int, pos int, app gowid.IApp) {
	if curPacketStructWidget != nil {
		walker := curPacketStructWidget.Walker().(*termshark.NoRootWalker)
		curTree := walker.Tree().(*pdmltree.Model)

		finalPos := make([]int, 0)

		// hack accounts for the fact we always skip the first two nodes in the pdml tree but
		// only at the first level
		hack := 1
	Out:
		for {
			chosenIdx := -1
			var chosenTree *pdmltree.Model
			for i, ch := range curTree.Children_[hack:] {
				// Save the current best one - but keep going. The pdml does not necessarily present them sorted
				// by position. So we might need to skip one to find the best fit.
				if ch.Pos <= pos && pos < ch.Pos+ch.Size {
					chosenTree = ch
					chosenIdx = i
				}
			}
			if chosenTree != nil {
				chosenTree.SetCollapsed(app, false)
				finalPos = append(finalPos, chosenIdx+hack)
				curTree = chosenTree
				hack = 0
			} else {
				// didn't find any
				break Out
			}
		}
		if len(finalPos) > 0 {
			curStructPosition = tree.NewPosExt(finalPos)
			// this is to account for the fact that noRootWalker returns the next widget
			// in the tree. Whatever position we find, we need to go back one to make up for this.
			walker.SetFocus(curStructPosition, app)

			curPacketStructWidget.GoToMiddle(app)
			curStructWidgetState = curPacketStructWidget.State()

			updateCurrentPdmlPosition(walker.Tree())
		}
	}
}

func updateCurrentPdmlPosition(tr tree.IModel) {
	updateCurrentPdmlPositionFrom(tr, curStructPosition)
}

func updateCurrentPdmlPositionFrom(tr tree.IModel, pos tree.IPos) {
	treeAtCurPos := pos.GetSubStructure(tr)
	// Save [/, tcp, tcp.srcport] - so we can apply if user moves in packet list
	curPdmlPosition = treeAtCurPos.(*pdmltree.Model).PathToRoot()
}

func getLayersFromStructWidget(row int, pos int) []hexdumper2.LayerStyler {
	layers := make([]hexdumper2.LayerStyler, 0)

	model := getCurrentStructModel(row)
	if model != nil {
		layers = model.HexLayers(pos, false)
	}

	return layers
}

func getHexWidgetKey(row int) []byte {
	return []byte(fmt.Sprintf("p%d", row))
}

// Can return nil
func getHexWidgetToDisplay(row int) *hexdumper2.Widget {
	var res2 *hexdumper2.Widget

	if val, ok := packetHexWidgets.Get(row); ok {
		res2 = val.(*hexdumper2.Widget)
	} else {
		pktsPerLoad := Loader.PacketsPerLoad()

		row2 := (row / pktsPerLoad) * pktsPerLoad
		if ws, ok := Loader.PacketCache.Get(row2); ok {
			srca := ws.(pcap.CacheEntry).Pcap
			if len(srca) > row%pktsPerLoad {
				src := srca[row%pktsPerLoad]
				b := make([]byte, len(src))
				copy(b, src)

				layers := getLayersFromStructWidget(row, 0)
				res2 = hexdumper2.New(b, hexdumper2.Options{
					StyledLayers:      layers,
					CursorUnselected:  "hex-byte-unselected",
					CursorSelected:    "hex-byte-selected",
					LineNumUnselected: "hex-interval-unselected",
					LineNumSelected:   "hex-interval-selected",
					PaletteIfCopying:  "copy-mode",
				})

				// If the user moves the cursor in the hexdump, this callback will adjust the corresponding
				// pdml tree/struct widget's currently selected layer. That in turn will result in a callback
				// to the hex widget to set the active layers.
				res2.OnPositionChanged(gowid.MakeWidgetCallback("cb", func(app gowid.IApp, target gowid.IWidget) {
					// If we're not focused on hex, then don't expand the struct widget. That's because if
					// we're focused on struct, then changing the struct position causes a callback to the
					// hex to update layers - which can update the hex position - which invokes a callback
					// to change the struct again. So ultimately, moving the struct moves the hex position
					// which moves the struct and causes the struct to jump around. I need to check
					// the alt view too because the user can click with the mouse and in one view have
					// struct selected but in the other view have hex selected.

					expandStructWidgetAtPosition(row, res2.Position(), app)

					// Ensure the behavior is reset after this callback runs. Just do it once.

					allowHexToStructRepositioning = false
				}))

				packetHexWidgets.Add(row, res2)
			}
		}
	}
	return res2
}

//======================================================================

// pdmlFilterActor closes the menus opened via the PDML struct view, then
// either applies or preps the appropriate display filter
type pdmlFilterActor struct {
	filter  string
	prepare bool
	menu1   *menu.Widget
	menu2   *menu.Widget
}

var _ iFilterMenuActor = (*pdmlFilterActor)(nil)

func (p *pdmlFilterActor) HandleFilterMenuSelection(comb FilterCombinator, app gowid.IApp) {
	multiMenu2Opener.CloseMenu(p.menu2, app)
	multiMenu1Opener.CloseMenu(p.menu1, app)

	filter := ComputeFilterCombOp(comb, p.filter, FilterWidget.Value())

	FilterWidget.SetValue(filter, app)

	if p.prepare {
		// Don't run the filter, just add to the displayfilter widget. Leave focus there
		setFocusOnDisplayFilter(app)
	} else {
		RequestNewFilter(filter, app)
	}

}

//======================================================================

func getStructWidgetKey(row int) []byte {
	return []byte(fmt.Sprintf("s%d", row))
}

// Note - hex can be nil
// Note - returns nil if one can't be found
func getStructWidgetToDisplay(row int, app gowid.IApp) gowid.IWidget {
	var res gowid.IWidget

	model := getCurrentStructModel(row)
	if model != nil {

		// Apply expanded paths from previous packet
		model.ApplyExpandedPaths(&curExpandedStructNodes)
		model.Expanded = true

		var pos tree.IPos = tree.NewPos()
		pos = tree.NextPosition(pos, model) // Start ahead by one, then never go back

		rwalker := tree.NewWalker(model, pos,
			tree.NewCachingMaker(tree.WidgetMakerFunction(makeStructNodeWidget)),
			tree.NewCachingDecorator(tree.DecoratorFunction(makeStructNodeDecoration)))
		// Without the caching layer, clicking on a button has no effect
		walker := termshark.NewNoRootWalker(rwalker)

		// Send the layers represents the tree expansion to hex.
		// This could be the user clicking inside the tree. Or it might be the position changing
		// in the hex widget, resulting in a callback to programmatically change the tree expansion,
		// which then calls back to the hex
		updateHex := func(app gowid.IApp, doCursor bool, twalker tree.ITreeWalker) {

			newhex := getHexWidgetToDisplay(row)
			if newhex != nil {

				newtree := twalker.Tree().(*pdmltree.Model)
				newpos := twalker.Focus().(tree.IPos)

				expTree := (*pdmltree.ExpandedModel)(twalker.Tree().(*pdmltree.Model))

				leaf := newpos.GetSubStructure(expTree).(*pdmltree.ExpandedModel)

				coverWholePacket := false

				// This skips the "frame" node in the pdml that covers the entire range of bytes. If newpos
				// is [0] then the user has chosen that node by interacting with the struct view (the hex view
				// can't choose any position that maps to the first pdml child node) - so in this case, we
				// send back a layer spanning the entire packet. Otherwise we don't want to send back that
				// packet-spanning layer because it will always be the layer returned, meaning the hexdumper2
				// will always show the entire packet highlighted.
				if newpos.Equal(tree.NewPosExt([]int{0})) {
					coverWholePacket = true
				}

				newLayers := newtree.HexLayers(leaf.Pos, coverWholePacket)
				if len(newLayers) > 0 {
					newhex.SetLayers(newLayers, app)

					// If the hex view is changed by the user (or SetPosition), which then causes a callback to update
					// the struct view - which then causes a callback to update the hex layer - the cursor can move in
					// such a way it stays inside a valid layer and can't get outside. This boolean controls that
					if doCursor {
						if !allowHexToStructRepositioning || true {
							curhexpos := newhex.Position()
							smallestlayer := newLayers[len(newLayers)-1]

							if !(smallestlayer.Start <= curhexpos && curhexpos < smallestlayer.End) {
								// This might trigger a callback from the hex layer since the position is set. Which will call
								// back into here. But then this logic should not be triggered because the new pos will be
								// inside the smallest layer

								// The reason for this is to ensure the hex cursor moves according to the current struct
								// layer - otherwise when you tab to the hex layer, you immediately lose your struct layer
								// when you move the cursor - because it's outside of your struct context.
								newhex.SetPosition(smallestlayer.Start, app)
							}
						}
					}
				}
			}

		}

		tb := copymodetree.New(tree.New(walker), copyModePalette{})
		res = tb
		// Save this in case the hex layer needs to change it

		curPacketStructWidget = tb

		// If not nil, it means we're re-rendering this part of the UI because of a hit in a packet
		// struct search. So set the struct position, and then the next block of code will adjust the
		// UI to focus on the part of the struct that matched the search.
		if curSearchPosition != nil {
			curStructPosition = curSearchPosition
		}

		if curStructPosition != nil {
			// if not nil, it means the user has interacted with some struct widget at least once causing
			// a focus change. We track the current focus e.g. [0, 2, 1] - the indices through the tree leading
			// to the focused item. We programmatically adjust the focus widget of the new struct (e.g. after
			// navigating down one in the packet list), but only if we can move focus to the same PDML field
			// as the old struct. For example, if we are on tcp.srcport in the old packet, and we can
			// open up tcp.srcport in the new packet, then we do so. This is not perfect, because I use the old
			// pdml tree position, which is a sequence of integer indices. This means if the next packet has
			// an extra layer before TCP, say some encapsulation, then I could still open up tcp.srcport, but
			// I don't find it because I find the candidate focus widget using the list of integer indices.

			curPos := curStructPosition // e.g. [0, 2, 1]
			expTree := (*pdmltree.ExpandedModel)(walker.Tree().(*pdmltree.Model))
			treeAtCurPos := curPos.GetSubStructure(expTree) // e.g. the TCP *pdmltree.Model
			if treeAtCurPos != nil {
				// If curSearchPosition != nil, it means out saved path will definitely be a hit in this
				// struct, so we are guaranteed to be able to apply it to the current tree walker. If
				// curSearchPosition == nil, it means we try our best to apply the previous position to
				// the current struct, knowing that the packet structure might be different.
				if curSearchPosition != nil || deep.Equal(curPdmlPosition, (*pdmltree.Model)(treeAtCurPos.(*pdmltree.ExpandedModel)).PathToRoot()) == nil {
					// if the newly selected struct has a node at [0, 2, 1] and it maps to tcp.srcport via the same path,
					// set the focus widget of the new struct i.e. which leaf has focus
					walker.SetFocus(curPos, app)

					if curStructWidgetState != nil {
						// we scrolled the previous struct a bit, apply it to the new one too
						tb.SetState(curStructWidgetState, app)
					} else {
						// First change by the user, so remember it and use it when navigating to the next
						curStructWidgetState = tb.State()
					}
				}
			}

		} else {
			curStructPosition = walker.Focus().(tree.IPos)
		}

		if curSearchPosition != nil {
			curPacketStructWidget.GoToMiddle(app)
			// Reset so as we move up and down, after a search, we do our best to preserve the
			// position, but we're not misled into thinking we have a guaranteed hit on the position.
			curSearchPosition = nil
		}

		tb.OnFocusChanged(gowid.MakeWidgetCallback("cb", gowid.WidgetChangedFunction(func(app gowid.IApp, w gowid.IWidget) {
			curStructWidgetState = tb.State()
		})))

		walker.OnFocusChanged(tree.MakeCallback("cb", func(app gowid.IApp, twalker tree.ITreeWalker) {
			updateHex(app, currentlyFocusedViewNotHex() && !allowHexToStructRepositioning, twalker)

			// need to save the position, so it can be applied to the next struct widget
			// if brought into focus by packet list navigation
			curStructPosition = walker.Focus().(tree.IPos)

			updateCurrentPdmlPosition(walker.Tree())
		}))
	}
	return res
}

//======================================================================

type copyModePalette struct{}

var _ gowid.IClipboardSelected = copyModePalette{}

func (r copyModePalette) AlterWidget(w gowid.IWidget, app gowid.IApp) gowid.IWidget {
	return styled.New(w, gowid.MakePaletteRef("copy-mode"),
		styled.Options{
			OverWrite: true,
		},
	)
}

//======================================================================

func RequestLoadInterfaces(psrcs []pcap.IPacketSource, captureFilter string, displayFilter string, tmpfile string, app gowid.IApp) {
	Loader.Renew()
	Loader.LoadInterfaces(psrcs, captureFilter, displayFilter, tmpfile,
		pcap.HandlerList{
			StartUIWhenThereArePackets{},
			SimpleErrors{},
			MakeSaveRecents("", displayFilter),
			MakePacketViewUpdater(),
			MakeUpdateCurrentCaptureInTitle(),
			ManageStreamCache{},
			ManageCapinfoCache{},
			SetStructWidgets{Loader}, // for OnClear
			ClearWormholeState{},
			ClearMarksHandler{},
			ManageSearchData{},
			CancelledMessage{},
		},
		app,
	)
}

//======================================================================

// MaybeKeepThenRequestLoadPcap loads a pcap after first checking to see whether
// the current load is a live load and the packets need to be kept.
func MaybeKeepThenRequestLoadPcap(pcapf string, displayFilter string, jump termshark.GlobalJumpPos, app gowid.IApp) {
	if Loader.InterfaceFile() != "" && !WriteToSelected && !profiles.ConfBool("main.always-keep-pcap", false) {
		askToSave(app, func(app gowid.IApp) {
			RequestLoadPcap(pcapf, displayFilter, jump, app)
		})
	} else {
		RequestLoadPcap(pcapf, displayFilter, jump, app)
	}
}

// Call from app goroutine context
func RequestLoadPcap(pcapf string, displayFilter string, jump termshark.GlobalJumpPos, app gowid.IApp) {
	handlers := pcap.HandlerList{
		SimpleErrors{},
		MakeSaveRecents(pcapf, displayFilter),
		MakePacketViewUpdater(),
		MakeUpdateCurrentCaptureInTitle(),
		ManageStreamCache{},
		ManageCapinfoCache{},
		SetStructWidgets{Loader}, // for OnClear
		MakeCheckGlobalJumpAfterPsml(jump),
		ClearWormholeState{},
		ClearMarksHandler{},
		ManageSearchData{},
		CancelledMessage{},
	}

	if _, err := os.Stat(pcapf); os.IsNotExist(err) {
		pcap.HandleError(pcap.NoneCode, app, err, handlers)
	} else {
		// no auto-scroll when reading a file
		AutoScroll = false
		Loader.LoadPcap(pcapf, displayFilter, handlers, app)
	}
}

//======================================================================

func RequestNewFilter(displayFilter string, app gowid.IApp) {
	handlers := pcap.HandlerList{
		SimpleErrors{},
		MakeSaveRecents("", displayFilter),
		MakePacketViewUpdater(),
		MakeUpdateCurrentCaptureInTitle(),
		SetStructWidgets{Loader}, // for OnClear
		ClearMarksHandler{},
		ManageSearchData{},
		// Don't use this one - we keep the cancelled flag set so that we
		// don't restart live captures on clear if ctrl-c has been issued
		// so we don't want this handler on a new filter because we don't
		// want to be told again after applying the filter that the load
		// was cancelled
		//MakeCancelledMessage(),
	}

	if Loader.DisplayFilter() == displayFilter {
		log.Infof("No operation - same filter applied ('%s').", displayFilter)
	} else {
		Loader.Reload(displayFilter, handlers, app)
	}
}

func RequestReload(app gowid.IApp) {
	handlers := pcap.HandlerList{
		SimpleErrors{},
		MakePacketViewUpdater(),
		MakeUpdateCurrentCaptureInTitle(),
		SetStructWidgets{Loader}, // for OnClear
		ClearMarksHandler{},
		ManageSearchData{},
		// Don't use this one - we keep the cancelled flag set so that we
		// don't restart live captures on clear if ctrl-c has been issued
		// so we don't want this handler on a new filter because we don't
		// want to be told again after applying the filter that the load
		// was cancelled
		//MakeCancelledMessage(),
	}

	Loader.Reload(Loader.DisplayFilter(), handlers, app)
}

//======================================================================

// Prog hold a progress model - a current value on the way up to the max value
type Prog struct {
	cur int64
	max int64
}

func (p Prog) Complete() bool {
	return p.cur >= p.max
}

func (p Prog) String() string {
	return fmt.Sprintf("cur=%d max=%d", p.cur, p.max)
}

func (p Prog) Div(y int64) Prog {
	p.cur /= y
	return p
}

func (p Prog) Add(y Prog) Prog {
	return Prog{cur: p.cur + y.cur, max: p.max + y.max}
}

func progMin(x, y Prog) Prog {
	if float64(x.cur)/float64(x.max) < float64(y.cur)/float64(y.max) {
		return x
	} else {
		return y
	}
}

func progMax(x, y Prog) Prog {
	if float64(x.cur)/float64(x.max) > float64(y.cur)/float64(y.max) {
		return x
	} else {
		return y
	}
}

//======================================================================

func makeRecentMenuWidget() (gowid.IWidget, int) {
	savedItems := make([]menuutil.SimpleMenuItem, 0)
	cfiles := profiles.ConfStringSlice("main.recent-files", []string{})
	if cfiles != nil {
		for i, s := range cfiles {
			scopy := s
			savedItems = append(savedItems,
				menuutil.SimpleMenuItem{
					Txt: s,
					Key: gowid.MakeKey('a' + rune(i)),
					CB: func(app gowid.IApp, w gowid.IWidget) {
						multiMenu1Opener.CloseMenu(savedMenu, app)
						// capFilter global, set up in cmain()
						MaybeKeepThenRequestLoadPcap(scopy, FilterWidget.Value(), NoGlobalJump, app)
					},
				},
			)
		}
	}
	return menuutil.MakeMenuWithHotKeys(savedItems, nil)
}

func UpdateRecentMenu(app gowid.IApp) {
	savedListBox, _ := makeRecentMenuWidget()
	savedListBoxWidgetHolder.SetSubWidget(savedListBox, app)
}

//======================================================================

type savedCompleterCallback struct {
	prefix string
	comp   termshark.IPrefixCompleterCallback
}

var _ termshark.IPrefixCompleterCallback = (*savedCompleterCallback)(nil)

func (s *savedCompleterCallback) Call(orig []string) {
	if s.prefix == "" {
		comps := profiles.ConfStrings("main.recent-filters")
		if len(comps) == 0 {
			comps = orig
		}
		s.comp.Call(comps)
	} else {
		s.comp.Call(orig)
	}
}

type savedCompleter struct {
	def termshark.IPrefixCompleter
}

var _ termshark.IPrefixCompleter = (*savedCompleter)(nil)

func (s savedCompleter) Completions(prefix string, cb termshark.IPrefixCompleterCallback) {
	ncomp := &savedCompleterCallback{
		prefix: prefix,
		comp:   cb,
	}
	s.def.Completions(prefix, ncomp)
}

//======================================================================

func StopEmptyStructViewTimer() {
	if EmptyStructViewTimer != nil {
		EmptyStructViewTimer.Stop()
		EmptyStructViewTimer = nil
	}
}

func StopEmptyHexViewTimer() {
	if EmptyHexViewTimer != nil {
		EmptyHexViewTimer.Stop()
		EmptyHexViewTimer = nil
	}
}

//======================================================================

func assignTo(wp interface{}, w gowid.IWidget) gowid.IWidget {
	reflect.ValueOf(wp).Elem().Set(reflect.ValueOf(w))
	return w
}

//======================================================================

// prefixKeyWidget wraps a widget, and adjusts the state of the variables tracking
// "partial" key chords e.g. the first Z in ZZ, the first g in gg. It also resets
// the number prefix (which some commands use) - this is done if they key is not
// a number, and the last keypress wasn't the start of a key chord.
type prefixKeyWidget struct {
	gowid.IWidget
}

func (w *prefixKeyWidget) UserInput(ev interface{}, size gowid.IRenderSize, focus gowid.Selector, app gowid.IApp) bool {
	// Save these first. If they are enabled now, any key should cancel them, so cancel
	// at the end.
	startingKeyState := keyState

	handled := w.IWidget.UserInput(ev, size, focus, app)
	switch ev := ev.(type) {
	case *tcell.EventKey:
		// If it was set this time around, whatever key was pressed resets it
		if startingKeyState.PartialgCmd {
			keyState.PartialgCmd = false
		}
		if startingKeyState.PartialZCmd {
			keyState.PartialZCmd = false
		}
		if startingKeyState.PartialCtrlWCmd {
			keyState.PartialCtrlWCmd = false
		}
		if startingKeyState.PartialmCmd {
			keyState.PartialmCmd = false
		}
		if startingKeyState.PartialQuoteCmd {
			keyState.PartialQuoteCmd = false
		}

		if ev.Key() != tcell.KeyRune || ev.Rune() < '0' || ev.Rune() > '9' {
			if !keyState.PartialZCmd && !keyState.PartialgCmd && !keyState.PartialCtrlWCmd {
				keyState.NumberPrefix = -1
			}
		}

	}
	return handled
}

//======================================================================

<<<<<<< HEAD
func SetDarkMode(mode bool) {
	DarkMode = mode
	profiles.SetConf("main.dark-mode", DarkMode)
}

func UpdateProfileWidget(name string, app gowid.IApp) {
	currentProfile.SetText(name, app)
	if name != "" && name != "default" {
		currentProfileWidgetHolder.SetSubWidget(currentProfileWidget, app)
	} else {
		currentProfileWidgetHolder.SetSubWidget(nullw, app)
	}
}

// vp and vc guaranteed to be non-nil
func ApplyCurrentProfile(app gowid.IApp, vp *viper.Viper, vc *viper.Viper) error {
	UpdateProfileWidget(profiles.CurrentName(), app)

	SetDarkMode(profiles.ConfBool("main.dark-mode", true))

	curcols := profiles.ConfStringSliceFrom(vp, profiles.Default(), "main.column-format", []string{})
	newcols := profiles.ConfStringSliceFrom(vc, profiles.Default(), "main.column-format", []string{})
	if !reflect.DeepEqual(newcols, curcols) {
		RequestReload(app)
	}

	ApplyCurrentTheme(app)
	SetupColors()

	return nil
}

func ApplyCurrentTheme(app gowid.IApp) {
	var err error
	mode := app.GetColorMode()
	modeStr := theme.Mode(mode) // more concise
	themeName := profiles.ConfString(fmt.Sprintf("main.theme-%s", modeStr), "default")
	loaded := false
	if themeName != "" {
		err = theme.Load(themeName, app)
		if err != nil {
			log.Warnf("Theme %s could not be loaded: %v", themeName, err)
		} else {
			loaded = true
		}
	}
	if !loaded && themeName != "default" {
		err = theme.Load("default", app)
		if err != nil {
			log.Warnf("Theme %s could not be loaded: %v", themeName, err)
		}
	}
}

//======================================================================

func Build() (*gowid.App, error) {
=======
func Build(tty string) (*gowid.App, error) {
>>>>>>> 2fddcc45

	var err error
	var app *gowid.App

	widgetCacheSize := profiles.ConfInt("main.ui-cache-size", 1000)
	if widgetCacheSize < 64 {
		widgetCacheSize = 64
	}
	packetHexWidgets, err = lru.New(widgetCacheSize)
	if err != nil {
		return nil, gowid.WithKVs(termshark.InternalErr, map[string]interface{}{
			"err": err,
		})
	}

	nullw = null.New()

	Loadingw = text.New("Loading, please wait...")
	singlePacketViewMsgHolder = holder.New(nullw)
	fillSpace = fill.New(' ')
	if runtime.GOOS == "windows" {
		fillVBar = fill.New('|')
	} else {
		fillVBar = fill.New('┃')
	}

	colSpace = &gowid.ContainerWidget{
		IWidget: fillSpace,
		D:       units(1),
	}

	MissingMsgw = vpadding.New( // centred
		hpadding.New(singlePacketViewMsgHolder, hmiddle, fixed),
		vmiddle,
		flow,
	)

	pleaseWaitSpinner = spinner.New(spinner.Options{
		Styler: gowid.MakePaletteRef("progress-spinner"),
	})

	PleaseWait = dialog.New(framed.NewSpace(
		pile.NewFlow(
			&gowid.ContainerWidget{
				IWidget: text.New(" Please wait... "),
				D:       gowid.RenderFixed{},
			},
			fillSpace,
			pleaseWaitSpinner,
		)),
		dialog.Options{
			Buttons:         dialog.NoButtons,
			NoShadow:        true,
			BackgroundStyle: gowid.MakePaletteRef("dialog"),
			BorderStyle:     gowid.MakePaletteRef("dialog"),
			ButtonStyle:     gowid.MakePaletteRef("dialog-button"),
		},
	)

	title := styled.New(text.New(termshark.TemplateToString(Templates, "NameVer", TemplateData)), gowid.MakePaletteRef("title"))

	currentCapture = text.New("")
	currentCaptureStyled := styled.New(
		currentCapture,
		gowid.MakePaletteRef("current-capture"),
	)

	sp := text.New("  ")

	currentCaptureWidget = columns.NewFixed(
		sp,
		&gowid.ContainerWidget{
			IWidget: fill.New('|'),
			D:       gowid.MakeRenderBox(1, 1),
		},
		sp,
		currentCaptureStyled,
	)
	currentCaptureWidgetHolder = holder.New(nullw)

	CopyModePredicate = func() bool {
		return app != nil && app.InCopyMode()
	}

	CopyModeWidget = styled.New(
		ifwidget.New(
			text.New(" COPY-MODE "),
			null.New(),
			CopyModePredicate,
		),
		gowid.MakePaletteRef("copy-mode-label"),
	)

	//======================================================================

	openMenu := button.NewBare(text.New("  Misc  "))
	openMenu2 := clicktracker.New(
		styled.NewExt(
			openMenu,
			gowid.MakePaletteRef("button"),
			gowid.MakePaletteRef("button-focus"),
		),
	)

	openMenuSite = menu.NewSite(menu.SiteOptions{YOffset: 1})
	openMenu.OnClick(gowid.MakeWidgetCallback(gowid.ClickCB{}, func(app gowid.IApp, target gowid.IWidget) {
		multiMenu1Opener.OpenMenu(generalMenu, openMenuSite, app)
	}))

	//======================================================================

	generalMenuItems := make([]menuutil.SimpleMenuItem, 0)

	generalMenuItems = append(generalMenuItems, []menuutil.SimpleMenuItem{
		menuutil.SimpleMenuItem{
			Txt: "Refresh Screen",
			Key: gowid.MakeKeyExt2(0, tcell.KeyCtrlL, ' '),
			CB: func(app gowid.IApp, w gowid.IWidget) {
				multiMenu1Opener.CloseMenu(generalMenu, app)
				app.Sync()
			},
		},
		// Put 2nd so a simple menu click, down, enter without thinking doesn't toggle dark mode (annoying...)
		menuutil.SimpleMenuItem{
			Txt: "Toggle Dark Mode",
			Key: gowid.MakeKey('d'),
			CB: func(app gowid.IApp, w gowid.IWidget) {
				multiMenu1Opener.CloseMenu(generalMenu, app)
				SetDarkMode(!DarkMode)
			},
		},
		menuutil.MakeMenuDivider(),
		menuutil.SimpleMenuItem{
			Txt: "Search Packets",
			Key: gowid.MakeKeyExt2(0, tcell.KeyCtrlF, ' '),
			CB: func(app gowid.IApp, w gowid.IWidget) {
				multiMenu1Opener.CloseMenu(generalMenu, app)
				if !searchOpen() {
					filterHolder.SetSubWidget(filterWithSearch, app)
				}
				setFocusOnSearch(app)
			},
		},
		menuutil.SimpleMenuItem{
			Txt: "Clear Packets",
			Key: gowid.MakeKeyExt2(0, tcell.KeyCtrlW, ' '),
			CB: func(app gowid.IApp, w gowid.IWidget) {
				multiMenu1Opener.CloseMenu(generalMenu, app)
				reallyClear(app)
			},
		},
		menuutil.SimpleMenuItem{
			Txt: "Send Pcap",
			Key: gowid.MakeKey('s'),
			CB: func(app gowid.IApp, w gowid.IWidget) {
				multiMenu1Opener.CloseMenu(generalMenu, app)
				openWormhole(app)
			},
		},
		menuutil.SimpleMenuItem{
			Txt: "Edit Columns",
			Key: gowid.MakeKey('e'),
			CB: func(app gowid.IApp, w gowid.IWidget) {
				multiMenu1Opener.CloseMenu(generalMenu, app)
				openEditColumns(app)
			},
		}}...)

	if runtime.GOOS != "windows" {
		generalMenuItems = append(generalMenuItems, menuutil.SimpleMenuItem{
			Txt: "Show Log",
			Key: gowid.MakeKey('l'),
			CB: func(app gowid.IApp, w gowid.IWidget) {
				multiMenu1Opener.CloseMenu(generalMenu, app)
				openLogsUi(app)
			},
		})
		generalMenuItems = append(generalMenuItems, menuutil.SimpleMenuItem{
			Txt: "Show Config",
			CB: func(app gowid.IApp, w gowid.IWidget) {
				multiMenu1Opener.CloseMenu(generalMenu, app)
				openConfigUi(app)
			},
		})
	}

	generalMenuItems = append(generalMenuItems, []menuutil.SimpleMenuItem{
		menuutil.MakeMenuDivider(),
		menuutil.SimpleMenuItem{
			Txt: "Help",
			Key: gowid.MakeKey('?'),
			CB: func(app gowid.IApp, w gowid.IWidget) {
				multiMenu1Opener.CloseMenu(generalMenu, app)
				OpenTemplatedDialog(appView, "UIHelp", app)
			},
		},
		menuutil.SimpleMenuItem{
			Txt: "User Guide",
			Key: gowid.MakeKey('u'),
			CB: func(app gowid.IApp, w gowid.IWidget) {
				multiMenu1Opener.CloseMenu(generalMenu, app)
				if !termshark.RunningRemotely() {
					termshark.BrowseUrl(termshark.UserGuideURL)
				}
				openResultsAfterCopy("UIUserGuide", termshark.UserGuideURL, app)
			},
		},
		menuutil.SimpleMenuItem{
			Txt: "FAQ",
			Key: gowid.MakeKey('f'),
			CB: func(app gowid.IApp, w gowid.IWidget) {
				multiMenu1Opener.CloseMenu(generalMenu, app)
				if !termshark.RunningRemotely() {
					termshark.BrowseUrl(termshark.FAQURL)
				}
				openResultsAfterCopy("UIFAQ", termshark.FAQURL, app)
			},
		},
		menuutil.MakeMenuDivider(),
		menuutil.SimpleMenuItem{
			Txt: "Found a Bug?",
			Key: gowid.MakeKey('b'),
			CB: func(app gowid.IApp, w gowid.IWidget) {
				multiMenu1Opener.CloseMenu(generalMenu, app)
				if !termshark.RunningRemotely() {
					termshark.BrowseUrl(termshark.BugURL)
				}
				openResultsAfterCopy("UIBug", termshark.BugURL, app)
			},
		},
		menuutil.SimpleMenuItem{
			Txt: "Feature Request?",
			Key: gowid.MakeKey('f'),
			CB: func(app gowid.IApp, w gowid.IWidget) {
				multiMenu1Opener.CloseMenu(generalMenu, app)
				if !termshark.RunningRemotely() {
					termshark.BrowseUrl(termshark.FeatureURL)
				}
				openResultsAfterCopy("UIFeature", termshark.FeatureURL, app)
			},
		},
		menuutil.MakeMenuDivider(),
		menuutil.SimpleMenuItem{
			Txt: "Quit",
			Key: gowid.MakeKey('q'),
			CB: func(app gowid.IApp, w gowid.IWidget) {
				multiMenu1Opener.CloseMenu(generalMenu, app)
				reallyQuit(app)
			},
		},
	}...)

	if PacketColorsSupported {
		generalMenuItems = append(
			generalMenuItems[0:2],
			append(
				[]menuutil.SimpleMenuItem{
					menuutil.SimpleMenuItem{
						Txt: "Toggle Packet Colors",
						Key: gowid.MakeKey('c'),
						CB: func(app gowid.IApp, w gowid.IWidget) {
							multiMenu1Opener.CloseMenu(generalMenu, app)
							PacketColors = !PacketColors
							profiles.SetConf("main.packet-colors", PacketColors)
						},
					},
				},
				generalMenuItems[2:]...,
			)...,
		)
	}

	generalMenuListBox, generalMenuWidth := menuutil.MakeMenuWithHotKeys(generalMenuItems, nil)

	var generalNext menuutil.NextMenu

	generalMenuListBoxWithKeys := appkeys.New(
		generalMenuListBox,
		menuutil.MakeMenuNavigatingKeyPress(
			&generalNext,
			nil,
		),
	)

	// Hack. What's a more general way of doing this? The length of the <Menu> button I suppose
	openMenuSite.Options.XOffset = -generalMenuWidth + 8

	generalMenu = menu.New("main", generalMenuListBoxWithKeys, units(generalMenuWidth), menu.Options{
		Modal:             true,
		CloseKeysProvided: true,
		OpenCloser:        &multiMenu1Opener,
		CloseKeys: []gowid.IKey{
			gowid.MakeKeyExt(tcell.KeyEscape),
			gowid.MakeKeyExt(tcell.KeyCtrlC),
		},
	})

	//======================================================================

	openAnalysis := button.NewBare(text.New("  Analysis  "))
	openAnalysis2 := clicktracker.New(
		styled.NewExt(
			openAnalysis,
			gowid.MakePaletteRef("button"),
			gowid.MakePaletteRef("button-focus"),
		),
	)

	openAnalysisSite = menu.NewSite(menu.SiteOptions{XOffset: -12, YOffset: 1})
	openAnalysis.OnClick(gowid.MakeWidgetCallback(gowid.ClickCB{}, func(app gowid.IApp, target gowid.IWidget) {
		multiMenu1Opener.OpenMenu(analysisMenu, openAnalysisSite, app)
	}))

	analysisMenuItems := []menuutil.SimpleMenuItem{
		menuutil.SimpleMenuItem{
			Txt: "Capture file properties",
			Key: gowid.MakeKey('p'),
			CB: func(app gowid.IApp, w gowid.IWidget) {
				multiMenu1Opener.CloseMenu(analysisMenu, app)
				startCapinfo(app)
			},
		},
		menuutil.SimpleMenuItem{
			Txt: "Reassemble stream",
			Key: gowid.MakeKey('f'),
			CB: func(app gowid.IApp, w gowid.IWidget) {
				multiMenu1Opener.CloseMenu(analysisMenu, app)
				startStreamReassembly(app)
			},
		},
		menuutil.SimpleMenuItem{
			Txt: "Conversations",
			Key: gowid.MakeKey('c'),
			CB: func(app gowid.IApp, w gowid.IWidget) {
				multiMenu1Opener.CloseMenu(analysisMenu, app)
				openConvsUi(app)
			},
		},
	}

	analysisMenuListBox, analysisMenuWidth := menuutil.MakeMenuWithHotKeys(analysisMenuItems, nil)

	var analysisNext menuutil.NextMenu

	analysisMenuListBoxWithKeys := appkeys.New(
		analysisMenuListBox,
		menuutil.MakeMenuNavigatingKeyPress(
			nil,
			&analysisNext,
		),
	)

	analysisMenu = menu.New("analysis", analysisMenuListBoxWithKeys, units(analysisMenuWidth), menu.Options{
		Modal:             true,
		CloseKeysProvided: true,
		OpenCloser:        &multiMenu1Opener,
		CloseKeys: []gowid.IKey{
			gowid.MakeKey('q'),
			gowid.MakeKeyExt(tcell.KeyLeft),
			gowid.MakeKeyExt(tcell.KeyEscape),
			gowid.MakeKeyExt(tcell.KeyCtrlC),
		},
	})

	//======================================================================

	loadProgress = progress.New(progress.Options{
		Normal:   gowid.MakePaletteRef("progress-default"),
		Complete: gowid.MakePaletteRef("progress-complete"),
	})

	loadSpinner = spinner.New(spinner.Options{
		Styler: gowid.MakePaletteRef("progress-spinner"),
	})

	savedListBox, _ := makeRecentMenuWidget()
	savedListBoxWidgetHolder = holder.New(savedListBox)

	savedMenu = menu.New("saved", savedListBoxWidgetHolder, fixed, menu.Options{
		Modal:             true,
		CloseKeysProvided: true,
		OpenCloser:        &multiMenu1Opener,
		CloseKeys: []gowid.IKey{
			gowid.MakeKeyExt(tcell.KeyLeft),
			gowid.MakeKeyExt(tcell.KeyEscape),
			gowid.MakeKeyExt(tcell.KeyCtrlC),
		},
	})

	//======================================================================

	currentProfile = text.New("default")
	currentProfileWidget = columns.NewFixed(
		text.New("Profile: "),
		currentProfile,
		sp,
		&gowid.ContainerWidget{
			IWidget: fill.New('|'),
			D:       gowid.MakeRenderBox(1, 1),
		},
		sp,
	)
	currentProfileWidgetHolder = holder.New(currentProfileWidget)

	// Update display to show the profile if it isn't the default
	UpdateProfileWidget(profiles.CurrentName(), app)

	var titleCols *columns.Widget

	// If anything gets added or removed here, see [[generalmenu1]]
	// and [[generalmenu2]] and [[generalmenu3]]
	titleView := overlay.New(
		hpadding.New(CopyModeWidget, gowid.HAlignMiddle{}, fixed),
		assignTo(&titleCols, columns.NewFixed(
			title,
			&gowid.ContainerWidget{
				IWidget: currentCaptureWidgetHolder,
				D:       weight(10), // give it priority when the window isn't wide enough
			},
			&gowid.ContainerWidget{
				IWidget: fill.New(' '),
				D:       weight(1),
			},
			&gowid.ContainerWidget{
				IWidget: currentProfileWidgetHolder,
				D:       fixed, // give it priority when the window isn't wide enough
			},
			openAnalysisSite,
			openAnalysis2,
			openMenuSite,
			openMenu2,
		)),
		gowid.VAlignTop{},
		gowid.RenderWithRatio{R: 1},
		gowid.HAlignMiddle{},
		gowid.RenderWithRatio{R: 1},
		overlay.Options{
			BottomGetsFocus:  true,
			TopGetsNoFocus:   true,
			BottomGetsCursor: true,
		},
	)

	// Fill this in once generalMenu is defined and titleView is defined
	// <<generalmenu1>>
	generalNext.Cur = generalMenu
	generalNext.Next = analysisMenu
	generalNext.Site = openAnalysisSite
	generalNext.Container = titleCols
	generalNext.MenuOpener = &multiMenu1Opener
	generalNext.Focus = 5 // should really find by ID

	// <<generalmenu2>>
	analysisNext.Cur = analysisMenu
	analysisNext.Next = generalMenu
	analysisNext.Site = openMenuSite
	analysisNext.Container = titleCols
	analysisNext.MenuOpener = &multiMenu1Opener
	analysisNext.Focus = 7 // should really find by ID

	packetListViewHolder = holder.New(nullw)
	packetStructureViewHolder = holder.New(nullw)
	packetHexViewHolder = holder.New(nullw)

	progressHolder = holder.New(nullw)

	applyw := button.New(text.New("Apply"))
	applyWidget := disable.NewEnabled(
		clicktracker.New(
			styled.NewExt(
				applyw,
				gowid.MakePaletteRef("button"),
				gowid.MakePaletteRef("button-focus"),
			),
		),
	)

	// For completing filter expressions
	FieldCompleter = termshark.NewFields()
	FieldCompleter.Init()

	FilterWidget = filter.New("filter", filter.Options{
		Completer:  savedCompleter{def: FieldCompleter},
		MenuOpener: &multiMenu1Opener,
	})

	validFilterCb := gowid.MakeWidgetCallback("cb", func(app gowid.IApp, w gowid.IWidget) {
		if Loader.DisplayFilter() == FilterWidget.Value() {
			OpenError("Same filter - nothing to do", app)
		} else {
			RequestNewFilter(FilterWidget.Value(), app)
		}
	})

	// Will only be enabled to click if filter is valid
	applyw.OnClick(validFilterCb)
	// Will only fire OnSubmit if filter is valid
	FilterWidget.OnSubmit(validFilterCb)

	FilterWidget.OnValid(gowid.MakeWidgetCallback("cb", func(app gowid.IApp, w gowid.IWidget) {
		applyWidget.Enable()
	}))
	FilterWidget.OnInvalid(gowid.MakeWidgetCallback("cb", func(app gowid.IApp, w gowid.IWidget) {
		applyWidget.Disable()
	}))
	filterLabel := text.New("Filter: ")

	savedw := button.New(text.New("Recent"))
	savedWidget := clicktracker.New(
		styled.NewExt(
			savedw,
			gowid.MakePaletteRef("button"),
			gowid.MakePaletteRef("button-focus"),
		),
	)
	savedBtnSite := menu.NewSite(menu.SiteOptions{YOffset: 1})
	savedw.OnClick(gowid.MakeWidgetCallback("cb", func(app gowid.IApp, w gowid.IWidget) {
		multiMenu1Opener.OpenMenu(savedMenu, savedBtnSite, app)
		// if !multiMenu1Opener.OpenMenu(savedMenu, savedBtnSite, app) {
		// 	multiMenu1Opener.CloseMenu(savedMenu, app)
		// }
	}))

	progWidgetIdx = 7 // adjust this if nullw moves position in filterCols
	filterCols = columns.NewFixed(filterLabel,
		&gowid.ContainerWidget{
			IWidget: FilterWidget,
			D:       weight(100),
		},
		applyWidget, colSpace, savedBtnSite, savedWidget, colSpace, nullw)

	//======================================================================

	loadStop, loadProg = createLoaderProgressWidget()
	searchStop, searchProg = createProgressWidget()

	//======================================================================

	searchCh := make(chan search.IntermediateResult)

	cbs := &commonSearchCallbacks{}

	listSearchCallbacks := func() search.ICallbacks {
		return &ListSearchCallbacks{
			commonSearchCallbacks: cbs,
			SearchStopper:         &SearchStopper{},
			search:                searchCh,
		}
	}

	structSearchCallbacks := func() search.ICallbacks {
		return &StructSearchCallbacks{
			commonSearchCallbacks: cbs,
			SearchStopper:         &SearchStopper{},
			search:                searchCh,
		}
	}

	bytesSearchCallbacks := func() search.ICallbacks {
		return &BytesSearchCallbacks{
			commonSearchCallbacks: cbs,
			SearchStopper:         &SearchStopper{},
			search:                searchCh,
		}
	}

	filterSearchCallbacks := func() search.ICallbacks {
		return NewFilterSearchCallbacks(cbs, searchCh)
	}

	SearchWidget = search.New(
		&PacketSearcher{
			resultChan: searchCh,
		},
		listSearchCallbacks,
		structSearchCallbacks,
		bytesSearchCallbacks,
		filterSearchCallbacks,
		&multiMenu1Opener,
		savedCompleter{def: FieldCompleter},
		OpenErrorDialog{},
	)

	//======================================================================

	filterWithoutSearch = pile.New([]gowid.IContainerWidget{
		&gowid.ContainerWidget{
			IWidget: filterCols,
			D:       units(1),
		},
	})

	filterWithSearch = pile.New([]gowid.IContainerWidget{
		&gowid.ContainerWidget{
			IWidget: filterCols,
			D:       units(1),
		},
		&gowid.ContainerWidget{
			IWidget: fill.New('━'),
			D:       units(1),
		},
		&gowid.ContainerWidget{
			IWidget: SearchWidget,
			D:       units(1),
		},
	})

	filterHolder = holder.New(filterWithoutSearch)

	filterView := framed.NewUnicode(filterHolder)

	// swallowMovementKeys will prevent cursor movement that is not accepted
	// by the main views (column or pile) to change focus e.g. moving from the
	// packet structure view to the packet list view. Often you'd want this
	// movement to be possible, but in termshark it's more often annoying -
	// you navigate to the top of the packet structure, hit up one more time
	// and you're in the packet list view accidentally, hit down instinctively
	// to go back and you change the selected packet.
	packetListViewWithKeys := appkeys.NewMouse(
		appkeys.New(
			appkeys.New(
				appkeys.New(
					packetListViewHolder,
					ApplyAutoScroll,
					appkeys.Options{
						ApplyBefore: true,
					},
				),
				appKeysResize1,
			),
			widgets.SwallowMovementKeys,
		),
		widgets.SwallowMouseScroll,
	)

	packetStructureViewWithKeys :=
		appkeys.New(
			appkeys.New(
				appkeys.NewMouse(
					appkeys.New(
						appkeys.New(
							packetStructureViewHolder,
							appKeysResize2,
						),
						widgets.SwallowMovementKeys,
					),
					widgets.SwallowMouseScroll,
				),
				copyModeEnterKeys,
				appkeys.Options{
					ApplyBefore: true,
				},
			),
			copyModeExitKeys,
			appkeys.Options{
				ApplyBefore: true,
			},
		)

	packetHexViewHolderWithKeys :=
		appkeys.New(
			appkeys.New(
				appkeys.NewMouse(
					appkeys.New(
						packetHexViewHolder,
						widgets.SwallowMovementKeys,
					),
					widgets.SwallowMouseScroll,
				),
				copyModeEnterKeys,
				appkeys.Options{
					ApplyBefore: true,
				},
			),
			copyModeExitKeys,
			appkeys.Options{
				ApplyBefore: true,
			},
		)

	mainviewRows = resizable.NewPile([]gowid.IContainerWidget{
		&gowid.ContainerWidget{
			IWidget: titleView,
			D:       units(1),
		},
		&gowid.ContainerWidget{
			IWidget: filterView,
			D:       flow,
		},
		&gowid.ContainerWidget{
			IWidget: packetListViewWithKeys,
			D:       weight(1),
		},
		&gowid.ContainerWidget{
			IWidget: divider.NewUnicode(),
			D:       flow,
		},
		&gowid.ContainerWidget{
			IWidget: packetStructureViewWithKeys,
			D:       weight(1),
		},
		&gowid.ContainerWidget{
			IWidget: divider.NewUnicode(),
			D:       flow,
		},
		&gowid.ContainerWidget{
			IWidget: packetHexViewHolderWithKeys,
			D:       weight(1),
		},
	})

	mainviewRows.OnOffsetsSet(gowid.MakeWidgetCallback("cb", func(app gowid.IApp, w gowid.IWidget) {
		termshark.SaveOffsetToConfig("mainview", mainviewRows.GetOffsets())
	}))

	viewOnlyPacketList = pile.New([]gowid.IContainerWidget{
		&gowid.ContainerWidget{
			IWidget: titleView,
			D:       units(1),
		},
		&gowid.ContainerWidget{
			IWidget: filterView,
			D:       flow,
		},
		&gowid.ContainerWidget{
			IWidget: packetListViewHolder,
			D:       weight(1),
		},
	})

	viewOnlyPacketStructure = pile.New([]gowid.IContainerWidget{
		&gowid.ContainerWidget{
			IWidget: titleView,
			D:       units(1),
		},
		&gowid.ContainerWidget{
			IWidget: filterView,
			D:       flow,
		},
		&gowid.ContainerWidget{
			IWidget: packetStructureViewHolder,
			D:       weight(1),
		},
	})

	viewOnlyPacketHex = pile.New([]gowid.IContainerWidget{
		&gowid.ContainerWidget{
			IWidget: titleView,
			D:       units(1),
		},
		&gowid.ContainerWidget{
			IWidget: filterView,
			D:       flow,
		},
		&gowid.ContainerWidget{
			IWidget: packetHexViewHolder,
			D:       weight(1),
		},
	})

	tabViewsForward = make(map[gowid.IWidget]gowid.IWidget)
	tabViewsBackward = make(map[gowid.IWidget]gowid.IWidget)

	tabViewsForward[viewOnlyPacketList] = viewOnlyPacketStructure
	tabViewsForward[viewOnlyPacketStructure] = viewOnlyPacketHex
	tabViewsForward[viewOnlyPacketHex] = viewOnlyPacketList

	tabViewsBackward[viewOnlyPacketList] = viewOnlyPacketHex
	tabViewsBackward[viewOnlyPacketStructure] = viewOnlyPacketList
	tabViewsBackward[viewOnlyPacketHex] = viewOnlyPacketStructure

	//======================================================================

	altview1Pile = resizable.NewPile([]gowid.IContainerWidget{
		&gowid.ContainerWidget{
			IWidget: packetListViewWithKeys,
			D:       weight(1),
		},
		&gowid.ContainerWidget{
			IWidget: divider.NewUnicode(),
			D:       flow,
		},
		&gowid.ContainerWidget{
			IWidget: packetStructureViewWithKeys,
			D:       weight(1),
		},
	})

	altview1Pile.OnOffsetsSet(gowid.MakeWidgetCallback("cb", func(app gowid.IApp, w gowid.IWidget) {
		termshark.SaveOffsetToConfig("altviewleft", altview1Pile.GetOffsets())
	}))

	altview1PileAndKeys := appkeys.New(altview1Pile, altview1PileKeyPress)

	altview1Cols = resizable.NewColumns([]gowid.IContainerWidget{
		&gowid.ContainerWidget{
			IWidget: altview1PileAndKeys,
			D:       weight(1),
		},
		&gowid.ContainerWidget{
			IWidget: fillVBar,
			D:       units(1),
		},
		&gowid.ContainerWidget{
			IWidget: packetHexViewHolderWithKeys,
			D:       weight(1),
		},
	})

	altview1Cols.OnOffsetsSet(gowid.MakeWidgetCallback("cb", func(app gowid.IApp, w gowid.IWidget) {
		termshark.SaveOffsetToConfig("altviewright", altview1Cols.GetOffsets())
	}))

	altview1ColsAndKeys := appkeys.New(altview1Cols, altview1ColsKeyPress)

	altview1OuterRows = resizable.NewPile([]gowid.IContainerWidget{
		&gowid.ContainerWidget{
			IWidget: titleView,
			D:       units(1),
		},
		&gowid.ContainerWidget{
			IWidget: filterView,
			D:       flow,
		},
		&gowid.ContainerWidget{
			IWidget: altview1ColsAndKeys,
			D:       weight(1),
		},
	})

	//======================================================================

	altview2ColsAndKeys := appkeys.New(
		assignTo(&altview2Cols,
			resizable.NewColumns([]gowid.IContainerWidget{
				&gowid.ContainerWidget{
					IWidget: packetStructureViewWithKeys,
					D:       weight(1),
				},
				&gowid.ContainerWidget{
					IWidget: fillVBar,
					D:       units(1),
				},
				&gowid.ContainerWidget{
					IWidget: packetHexViewHolderWithKeys,
					D:       weight(1),
				},
			}),
		),
		altview2ColsKeyPress,
	)

	altview2Cols.OnOffsetsSet(gowid.MakeWidgetCallback("cb", func(app gowid.IApp, w gowid.IWidget) {
		termshark.SaveOffsetToConfig("altview2vertical", altview2Cols.GetOffsets())
	}))

	altview2PileAndKeys := appkeys.New(
		assignTo(&altview2Pile,
			resizable.NewPile([]gowid.IContainerWidget{
				&gowid.ContainerWidget{
					IWidget: packetListViewWithKeys,
					D:       weight(1),
				},
				&gowid.ContainerWidget{
					IWidget: divider.NewUnicode(),
					D:       flow,
				},
				&gowid.ContainerWidget{
					IWidget: altview2ColsAndKeys,
					D:       weight(1),
				},
			}),
		),
		altview2PileKeyPress,
	)

	altview2Pile.OnOffsetsSet(gowid.MakeWidgetCallback("cb", func(app gowid.IApp, w gowid.IWidget) {
		termshark.SaveOffsetToConfig("altview2horizontal", altview2Pile.GetOffsets())
	}))

	altview2OuterRows = resizable.NewPile([]gowid.IContainerWidget{
		&gowid.ContainerWidget{
			IWidget: titleView,
			D:       units(1),
		},
		&gowid.ContainerWidget{
			IWidget: filterView,
			D:       flow,
		},
		&gowid.ContainerWidget{
			IWidget: altview2PileAndKeys,
			D:       weight(1),
		},
	})

	//======================================================================

	maxViewPath = []interface{}{2, 0} // list, structure or hex - whichever one is selected

	mainviewPaths = [][]interface{}{
		{2}, // packet list
		{4}, // packet structure
		{6}, // packet hex
	}

	altview1Paths = [][]interface{}{
		{2, 0, 0}, // packet list
		{2, 0, 2}, // packet structure
		{2, 2},    // packet hex
	}

	altview2Paths = [][]interface{}{
		{2, 0},    // packet list
		{2, 2, 0}, // packet structure
		{2, 2, 2}, // packet hex
	}

	filterPathMain = []interface{}{1, 0, 1}
	filterPathAlt = []interface{}{1, 0, 1}
	filterPathMax = []interface{}{1, 0, 1}

	searchPathMain = []interface{}{1, 2, 6} // 6 is the index of the filter in the search widget
	searchPathAlt = []interface{}{1, 2, 6}
	searchPathMax = []interface{}{1, 2, 6}

	mainview = mainviewRows
	altview1 = altview1OuterRows
	altview2 = altview2OuterRows

	mainViewNoKeys = holder.New(mainview)
	defaultLayout := profiles.ConfString("main.layout", "")
	switch defaultLayout {
	case "altview1":
		mainViewNoKeys = holder.New(altview1)
	case "altview2":
		mainViewNoKeys = holder.New(altview2)
	}

	// <<generalmenu3>>
	menuPathMain = []interface{}{0, 7}
	menuPathAlt = []interface{}{0, 7}
	menuPathMax = []interface{}{0, 7}

	buildStreamUi()
	buildFilterConvsMenu()
	buildNamesMenu(app)
	buildFieldsMenu(app)

	mainView = appkeys.New(
		appkeys.New(
			appkeys.New(
				mainViewNoKeys,
				mainKeyPress, // applied after mainViewNoKeys processes the input
			),
			vimKeysMainView,
			appkeys.Options{
				ApplyBefore: true,
			},
		),
		searchPacketsMainView,
		appkeys.Options{
			ApplyBefore: true,
		},
	)

	//======================================================================

	palette := PaletteSwitcher{
		P1:        &DarkModePalette,
		P2:        &RegularPalette,
		ChooseOne: &DarkMode,
	}

	appViewWithKeys := &prefixKeyWidget{
		IWidget: appkeys.New(
			assignTo(&appViewNoKeys, holder.New(mainView)),
			appKeyPress,
		),
	}

	// For minibuffer
	mbView = holder.New(appViewWithKeys)

	if !profiles.ConfBool("main.disable-shark-fin", false) {
		Fin = rossshark.New(mbView)

		steerableFin := appkeys.NewMouse(
			appkeys.New(
				Fin,
				func(evk *tcell.EventKey, app gowid.IApp) bool {
					if Fin.Active() {
						switch evk.Key() {
						case tcell.KeyLeft:
							Fin.Dir = rossshark.Backward
						case tcell.KeyRight:
							Fin.Dir = rossshark.Forward
						default:
							Fin.Deactivate()
						}
						return true
					}
					return false
				},
				appkeys.Options{
					ApplyBefore: true,
				},
			),
			func(evm *tcell.EventMouse, app gowid.IApp) bool {
				if Fin.Active() {
					Fin.Deactivate()
					return true
				}
				return false
			},
			appkeys.Options{
				ApplyBefore: true,
			},
		)

		appView = holder.New(steerableFin)
	} else {
		appView = holder.New(mbView)
	}

	// A restriction on the multiMenu is that it only holds one open menu, so using
	// this trick, only one menu can be open at a time per multiMenu variable. So
	// I am making two because all I need at the moment is two levels of menu.
	multiMenu.IMenuCompatible = holder.New(appView)
	multiMenu2.IMenuCompatible = holder.New(multiMenu)

	multiMenu1Opener.under = appView
	multiMenu1Opener.mm = multiMenu
	multiMenu2Opener.under = multiMenu
	multiMenu2Opener.mm = multiMenu2

	var lastMenu gowid.IWidget = multiMenu2
	menus := []gowid.IMenuCompatible{
		// These menus can both be open at the same time, so I have special
		// handling here. I should use a more general method for all menus. The
		// current method only allows one menu to be open at a time.
		filterConvsMenu1,
		filterConvsMenu2,
	}

	for _, w := range menus {
		w.SetSubWidget(lastMenu, app)
		lastMenu = w
	}

	keyMapper = mapkeys.New(lastMenu)
	keyMappings := termshark.LoadKeyMappings()
	for _, km := range keyMappings {
		log.Infof("Applying keymapping %v --> %v", km.From, km.To)
		keyMapper.AddMapping(km.From, km.To, app)
	}

	if err = termshark.LoadGlobalMarks(globalMarksMap); err != nil {
		// Not fatal
		log.Error(err)
	}

	// Create app, etc, but don't init screen which sets ICANON, etc
	app, err = gowid.NewApp(gowid.AppArgs{
		View:                 keyMapper,
		Palette:              palette,
		Log:                  log.StandardLogger(),
		EnableBracketedPaste: true,
		DontActivate:         true,
		Tty:                  tty,
	})

	if err != nil {
		return nil, err
	}

	gowid.SetFocusPath(mainview, mainviewPaths[0], app)
	gowid.SetFocusPath(altview1, altview1Paths[0], app)
	gowid.SetFocusPath(altview2, altview2Paths[0], app)

	if offs, err := termshark.LoadOffsetFromConfig("mainview"); err == nil {
		mainviewRows.SetOffsets(offs, app)
	}
	if offs, err := termshark.LoadOffsetFromConfig("altviewleft"); err == nil {
		altview1Pile.SetOffsets(offs, app)
	}
	if offs, err := termshark.LoadOffsetFromConfig("altviewright"); err == nil {
		altview1Cols.SetOffsets(offs, app)
	}
	if offs, err := termshark.LoadOffsetFromConfig("altview2horizontal"); err == nil {
		altview2Pile.SetOffsets(offs, app)
	}
	if offs, err := termshark.LoadOffsetFromConfig("altview2vertical"); err == nil {
		altview2Cols.SetOffsets(offs, app)
	}

	return app, err
}

//======================================================================
// Local Variables:
// mode: Go
// fill-column: 110
// End:<|MERGE_RESOLUTION|>--- conflicted
+++ resolved
@@ -3233,7 +3233,6 @@
 
 //======================================================================
 
-<<<<<<< HEAD
 func SetDarkMode(mode bool) {
 	DarkMode = mode
 	profiles.SetConf("main.dark-mode", DarkMode)
@@ -3290,10 +3289,7 @@
 
 //======================================================================
 
-func Build() (*gowid.App, error) {
-=======
 func Build(tty string) (*gowid.App, error) {
->>>>>>> 2fddcc45
 
 	var err error
 	var app *gowid.App
