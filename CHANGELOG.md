--- conflicted
+++ resolved
@@ -5,11 +5,8 @@
 
 - Termshark now supports multiple live captures/interfaces on the command-line e.g. `termshark -i eth0 -i eth1`
 - Termshark's packet hex view displays a scrollbar if the data doesn't fit in the space available.
-<<<<<<< HEAD
 - Termshark can show a capture file's properties using the capinfos binary (bundled with tshark).
-=======
 - Termshark now supports [extcap interfaces](https://tshark.dev/capture/sources/extcap_interfaces/) by default. 
->>>>>>> bc28fc6b
 
 ## [2.0.3] - 2019-12-23
 
