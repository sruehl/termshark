--- conflicted
+++ resolved
@@ -4,19 +4,6 @@
 
 ### Added
 
-<<<<<<< HEAD
-  Termshark's columns can now be changed. Use the minibuffer `columns` command to show the current column
-  set. Columns can be added, removed or hidden from view. If your Wireshark config is available, termshark can
-  import your Wireshark column configuration. Custom columns can be chosen via a display filter expression.
-- The packet structure view now provides a contextual menu with options to
-  - apply the filter representing the current level of structure as a custom column
-  - prepare or directly apply the same filter as a display filter
-
-### Changed
-
-  Fixed a bug that caused "And" and "Or" conversation filters to be incorrect if the current display filter is
-  empty.
-=======
 - Termshark's columns can now be changed via the minibuffer `columns` command. Columns can be added, removed
   or hidden from view. If your Wireshark config is available, termshark can
   import your Wireshark column configuration. Custom columns can be chosen via a display filter expression.
@@ -32,7 +19,6 @@
 - Fixed a bug that caused "And" and "Or" conversation filters to be incorrect if the current display filter is
   empty.
 - Fixed a bug that caused multi-token capture filters to fail.
->>>>>>> 49fa930f
 
 ## [2.2.0] - 2021-01-03
 ### Added 
